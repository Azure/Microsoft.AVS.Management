#
# Module manifest for module 'Microsoft.AVS.VMFS'
#

@{

    # Script module or binary module file associated with this manifest.
    RootModule = 'Microsoft.AVS.VMFS.psm1'

    # Version number of this module.
    ModuleVersion = '1.0.0'

    # Supported PSEditions
    # CompatiblePSEditions = @()

    # ID used to uniquely identify this module
    GUID = '1bc2c94d-907f-4184-9224-cf2bf07470af'

    # Author of this module
    Author = 'Sanjay Rajmohan'

    # Company or vendor of this module
    CompanyName = 'Microsoft Corporation'

    # Copyright statement for this module
    Copyright = '(c) Microsoft. All rights reserved.'

    # Description of the functionality provided by this module
    Description = 'Azure VMware Solutions VMFS Package'

    # Minimum version of the PowerShell engine required by this module
    PowerShellVersion = '7.4'

    # Name of the PowerShell host required by this module
    # PowerShellHostName = ''

    # Minimum version of the PowerShell host required by this module
    # PowerShellHostVersion = ''

    # Minimum version of Microsoft .NET Framework required by this module. This prerequisite is valid for the PowerShell Desktop edition only.
    # DotNetFrameworkVersion = ''

    # Minimum version of the common language runtime (CLR) required by this module. This prerequisite is valid for the PowerShell Desktop edition only.
    # ClrVersion = ''

    # Processor architecture (None, X86, Amd64) required by this module
    # ProcessorArchitecture = ''

    # Modules that must be imported into the global environment prior to importing this module
    RequiredModules = @(
        @{ "ModuleName" = "Microsoft.AVS.Management"; "ModuleVersion" = "7.0.133" }
    )

    # Assemblies that must be loaded prior to importing this module
    # RequiredAssemblies = @()

    # Script files (.ps1) that are run in the caller's environment prior to importing this module.
    # ScriptsToProcess = @()

    # Type files (.ps1xml) to be loaded when importing this module
    # TypesToProcess = @()

    # Format files (.ps1xml) to be loaded when importing this module
    # FormatsToProcess = @()

    # Modules to import as nested modules of the module specified in RootModule/ModuleToProcess
    # NestedModules = @()

    # Functions to export from this module, for best performance, do not use wildcards and do not delete the entry, use an empty array if there are no functions to export.
    FunctionsToExport = @(
        "Set-VmfsIscsi",
        "Set-VmfsStaticIscsi",
        "New-VmfsDatastore",
        "Dismount-VmfsDatastore",
        "Resize-VmfsVolume",
        "Restore-VmfsVolume",
        "Sync-VMHostStorage",
        "Sync-ClusterVMHostStorage",
        "Remove-VMHostStaticIScsiTargets",
        "Remove-VmfsDatastore",
        "Mount-VmfsDatastore",
        "Get-VmfsDatastore",
        "Get-VmfsHosts",
        "Get-StorageAdapters",
        "Get-VmKernelAdapters",
        "Connect-NVMeTCPTarget",
        "Disconnect-NVMeTCPTarget",
        "Set-NVMeTCP",
        "New-NVMeTCPAdapter",
        "New-VmfsVmSnapshot",
        "Repair-HAConfiguration",
<<<<<<< HEAD
        "Clear-DisconnectedIscsiTargets",
        "Test-ConnectionFromServer"
=======
        "Test-VMKernelConnectivity",
        "Repair-HAConfiguration",
        "Clear-DisconnectedIscsiTargets"
>>>>>>> 29e4bf21
    )

    # Cmdlets to export from this module, for best performance, do not use wildcards and do not delete the entry, use an empty array if there are no cmdlets to export.
    CmdletsToExport = @()

    # Variables to export from this module
    VariablesToExport = '*'

    # Aliases to export from this module, for best performance, do not use wildcards and do not delete the entry, use an empty array if there are no aliases to export.
    AliasesToExport = @()

    # DSC resources to export from this module
    # DscResourcesToExport = @()

    # List of all modules packaged with this module
    # ModuleList = @()

    # List of all files packaged with this module
    # FileList = @()

    # Private data to pass to the module specified in RootModule/ModuleToProcess. This may also contain a PSData hashtable with additional module metadata used by PowerShell.
    PrivateData = @{

    #Support for PowerShellGet galleries.
        PSData = @{
        # Tags applied to this module. These help with module discovery in online galleries.
            Tags = @("VMware", "PowerCLI", "Azure", "AVS")

            # A URL to the license for this module.
            # LicenseUri = ''

            # A URL to the main website for this project.
            ProjectUri = 'https://github.com/Azure/Microsoft.AVS.Management'

            # A URL to an icon representing this module.
            # IconUri = ''

            # ReleaseNotes of this module
            # ReleaseNotes = ''

            # Remove this for GA version
            # Prerelease = ''

            # Flag to indicate whether the module requires explicit user acceptance for install/update/save
            # RequireLicenseAcceptance = $false

            # External dependent modules of this module
            # ExternalModuleDependencies = @()
        }

    }

    # HelpInfo URI of this module
    # HelpInfoURI = ''

    # Default prefix for commands exported from this module. Override the default prefix using Import-Module -Prefix.
    # DefaultCommandPrefix = ''

}<|MERGE_RESOLUTION|>--- conflicted
+++ resolved
@@ -89,14 +89,10 @@
         "New-NVMeTCPAdapter",
         "New-VmfsVmSnapshot",
         "Repair-HAConfiguration",
-<<<<<<< HEAD
+        "Test-VMKernelConnectivity",
+        "Repair-HAConfiguration",
         "Clear-DisconnectedIscsiTargets",
         "Test-ConnectionFromServer"
-=======
-        "Test-VMKernelConnectivity",
-        "Repair-HAConfiguration",
-        "Clear-DisconnectedIscsiTargets"
->>>>>>> 29e4bf21
     )
 
     # Cmdlets to export from this module, for best performance, do not use wildcards and do not delete the entry, use an empty array if there are no cmdlets to export.
