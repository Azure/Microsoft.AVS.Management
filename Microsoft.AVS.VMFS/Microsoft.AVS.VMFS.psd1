#
# Module manifest for module 'Microsoft.AVS.VMFS'
#

@{

    # Script module or binary module file associated with this manifest.
    RootModule = 'Microsoft.AVS.VMFS.psm1'

    # Version number of this module.
    ModuleVersion = '1.0.0'

    # Supported PSEditions
    # CompatiblePSEditions = @()

    # ID used to uniquely identify this module
    GUID = '1bc2c94d-907f-4184-9224-cf2bf07470af'

    # Author of this module
    Author = 'Sanjay Rajmohan'

    # Company or vendor of this module
    CompanyName = 'Microsoft Corporation'

    # Copyright statement for this module
    Copyright = '(c) Microsoft. All rights reserved.'

    # Description of the functionality provided by this module
    Description = 'Azure VMware Solutions VMFS Package'

    # Minimum version of the PowerShell engine required by this module
    PowerShellVersion = '7.2'

    # Name of the PowerShell host required by this module
    # PowerShellHostName = ''

    # Minimum version of the PowerShell host required by this module
    # PowerShellHostVersion = ''

    # Minimum version of Microsoft .NET Framework required by this module. This prerequisite is valid for the PowerShell Desktop edition only.
    # DotNetFrameworkVersion = ''

    # Minimum version of the common language runtime (CLR) required by this module. This prerequisite is valid for the PowerShell Desktop edition only.
    # ClrVersion = ''

    # Processor architecture (None, X86, Amd64) required by this module
    # ProcessorArchitecture = ''

    # Modules that must be imported into the global environment prior to importing this module
    RequiredModules = @(
        @{ "ModuleName" = "Microsoft.AVS.Management"; "ModuleVersion" = "6.0.112" }
    )

    # Assemblies that must be loaded prior to importing this module
    # RequiredAssemblies = @()

    # Script files (.ps1) that are run in the caller's environment prior to importing this module.
    # ScriptsToProcess = @()

    # Type files (.ps1xml) to be loaded when importing this module
    # TypesToProcess = @()

    # Format files (.ps1xml) to be loaded when importing this module
    # FormatsToProcess = @()

    # Modules to import as nested modules of the module specified in RootModule/ModuleToProcess
    # NestedModules = @()

    # Functions to export from this module, for best performance, do not use wildcards and do not delete the entry, use an empty array if there are no functions to export.
    FunctionsToExport = @(
        "Set-VmfsIscsi",
        "New-VmfsDatastore",
        "Dismount-VmfsDatastore",
        "Resize-VmfsVolume",
        "Restore-VmfsVolume",
        "Sync-VMHostStorage",
        "Sync-ClusterVMHostStorage",
        "Remove-VMHostStaticIScsiTargets",
        "Remove-VmfsDatastore",
        "Mount-VmfsDatastore",
        "Get-VmfsDatastore",
        "Get-VmfsHosts",
        "Get-StorageAdapters",
        "Get-VmKernelAdapters",
<<<<<<< HEAD
        "Connect-NVMeTCPTarget",
        "Disconnect-NVMeTCPTarget",
        "Set-NVMeTCP",
        "New-NVMeTCPAdapter"
=======
        "New-VmfsVmSnapshot"
>>>>>>> 5d09770b
    )

    # Cmdlets to export from this module, for best performance, do not use wildcards and do not delete the entry, use an empty array if there are no cmdlets to export.
    CmdletsToExport = @()

    # Variables to export from this module
    VariablesToExport = '*'

    # Aliases to export from this module, for best performance, do not use wildcards and do not delete the entry, use an empty array if there are no aliases to export.
    AliasesToExport = @()

    # DSC resources to export from this module
    # DscResourcesToExport = @()

    # List of all modules packaged with this module
    # ModuleList = @()

    # List of all files packaged with this module
    # FileList = @()

    # Private data to pass to the module specified in RootModule/ModuleToProcess. This may also contain a PSData hashtable with additional module metadata used by PowerShell.
    PrivateData = @{

    #Support for PowerShellGet galleries.
        PSData = @{
        # Tags applied to this module. These help with module discovery in online galleries.
            Tags = @("VMware", "PowerCLI", "Azure", "AVS")

            # A URL to the license for this module.
            # LicenseUri = ''

            # A URL to the main website for this project.
            ProjectUri = 'https://github.com/Azure/Microsoft.AVS.Management'

            # A URL to an icon representing this module.
            # IconUri = ''

            # ReleaseNotes of this module
            # ReleaseNotes = ''

            # Remove this for GA version
            # Prerelease = ''

            # Flag to indicate whether the module requires explicit user acceptance for install/update/save
            # RequireLicenseAcceptance = $false

            # External dependent modules of this module
            # ExternalModuleDependencies = @()
        }

    }

    # HelpInfo URI of this module
    # HelpInfoURI = ''

    # Default prefix for commands exported from this module. Override the default prefix using Import-Module -Prefix.
    # DefaultCommandPrefix = ''

}<|MERGE_RESOLUTION|>--- conflicted
+++ resolved
@@ -82,14 +82,11 @@
         "Get-VmfsHosts",
         "Get-StorageAdapters",
         "Get-VmKernelAdapters",
-<<<<<<< HEAD
         "Connect-NVMeTCPTarget",
         "Disconnect-NVMeTCPTarget",
         "Set-NVMeTCP",
-        "New-NVMeTCPAdapter"
-=======
+        "New-NVMeTCPAdapter",
         "New-VmfsVmSnapshot"
->>>>>>> 5d09770b
     )
 
     # Cmdlets to export from this module, for best performance, do not use wildcards and do not delete the entry, use an empty array if there are no cmdlets to export.
