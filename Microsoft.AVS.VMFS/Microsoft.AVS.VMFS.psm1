using module Microsoft.AVS.Management

<#
    .SYNOPSIS
     This function updates all hosts in the specified cluster to have the following iSCSI configurations:

     1. SCSI IP address are added as dynamic iSCSI addresses.
     2. iSCSI Software Adapter is enabled.
     3. Apply iSCSI best practices configuration on dynamic targets.

    .PARAMETER ClusterName
     Cluster name

    .PARAMETER ScsiIpAddress
     IP Address to add as dynamic iSCSI target

    .EXAMPLE
     Set-VmfsIscsi -ClusterName "myCluster" -ScsiIpAddress "192.168.0.1"

    .INPUTS
     vCenter cluster name, Primary SCSI IP Addresses.

    .OUTPUTS
     None.
#>
function Set-VmfsIscsi {
    [CmdletBinding()]
    [AVSAttribute(10, UpdatesSDDC = $false)]
    Param (
        [Parameter(
            Mandatory=$true,
            HelpMessage = 'Cluster name in vCenter')]
        [ValidateNotNull()]
        [String]
        $ClusterName,

        [Parameter(
            Mandatory=$true,
            HelpMessage = 'Primary IP Address to add as dynamic iSCSI target')]
        [ValidateNotNull()]
        [String]
        $ScsiIpAddress
    )

    try {
        [ipaddress] $ScsiIpAddress
    }
    catch {
        throw "Invalid SCSI IP address $ScsiIpAddress provided."
    }

    $Cluster = Get-Cluster -Name $ClusterName -ErrorAction Ignore
    if (-not $Cluster) {
        throw "Cluster $ClusterName does not exist."
    }

    $VMHosts = $Cluster | Get-VMHost
    foreach ($VMHost in $VMHosts) {
        $Iscsi = $VMHost | Get-VMHostStorage
        if ($Iscsi.SoftwareIScsiEnabled -ne $true) {
            $VMHost | Get-VMHostStorage | Set-VMHostStorage -SoftwareIScsiEnabled $True | Out-Null
        }

        $IscsiAdapter = $VMHost | Get-VMHostHba -Type iScsi | Where-Object {$_.Model -eq "iSCSI Software Adapter"}
        if (!(Get-IScsiHbaTarget -IScsiHba $IscsiAdapter -Type Send -ErrorAction stop | Where-Object {$_.Address -cmatch $ScsiIpAddress})) {
            New-IScsiHbaTarget -IScsiHba $IscsiAdapter -Address $ScsiIpAddress -ErrorAction stop
        }

        $EsxCli = $VMHost | Get-EsxCli -v2
        $IscsiArgs = $EsxCli.iscsi.adapter.discovery.sendtarget.param.get.CreateArgs()
        $IscsiArgs.adapter = $IscsiAdapter.Device
        $IscsiArgs.address = $ScsiIpAddress
        $DelayedAck = $EsxCli.iscsi.adapter.discovery.sendtarget.param.get.invoke($IscsiArgs) | Where-Object {$_.name -eq "DelayedAck"}
        $LoginTimeout = $EsxCli.iscsi.adapter.discovery.sendtarget.param.get.invoke($IscsiArgs) | Where-Object {$_.name -eq "LoginTimeout"}
        if ($DelayedAck.Current -eq "true") {
            $IscsiArgs = $EsxCli.iscsi.adapter.discovery.sendtarget.param.set.CreateArgs()
            $IscsiArgs.adapter = $IscsiAdapter.Device
            $IscsiArgs.address = $ScsiIpAddress
            $IscsiArgs.value = "false"
            $IscsiArgs.key = "DelayedAck"
            $EsxCli.iscsi.adapter.discovery.sendtarget.param.set.invoke($IscsiArgs) | Out-Null
        }

        if ($LoginTimeout.Current -ne "30") {
            $IscsiArgs = $EsxCli.iscsi.adapter.discovery.sendtarget.param.set.CreateArgs()
            $IscsiArgs.adapter = $IscsiAdapter.Device
            $IscsiArgs.address = $ScsiIpAddress
            $IscsiArgs.value = "30"
            $IscsiArgs.key = "LoginTimeout"
            $EsxCli.iscsi.adapter.discovery.sendtarget.param.set.invoke($IscsiArgs) | Out-Null
        }
    }

    Write-Host "Successfully configured VMFS iSCSI for cluster $ClusterName."
}

<#
    .SYNOPSIS
     Creates a new VMFS datastore and mounts to a VMware cluster.

    .PARAMETER ClusterName
     Cluster name

    .PARAMETER DatastoreName
     Datastore name

    .PARAMETER DeviceNaaId
     NAA ID of device used to create a new VMFS datastore

    .PARAMETER Size
     Datastore capacity size in bytes

    .EXAMPLE
     New-VmfsDatastore -ClusterName "myCluster" -DatastoreName "myDatastore" -DeviceNaaId $DeviceNaaId -Size <size-in-bytes>

    .INPUTS
     vCenter cluster name, datastore name, device NAA ID and datastore size.

    .OUTPUTS
     None.
#>
function New-VmfsDatastore {
    [CmdletBinding()]
    [AVSAttribute(10, UpdatesSDDC = $false)]
    Param (
        [Parameter(
            Mandatory=$true,
            HelpMessage = 'Cluster name in vCenter')]
        [ValidateNotNull()]
        [String]
        $ClusterName,

        [Parameter(
            Mandatory=$true,
            HelpMessage = 'Name of VMFS datastore to be created in vCenter')]
        [ValidateNotNull()]
        [String]
        $DatastoreName,

        [Parameter(
            Mandatory=$true,
            HelpMessage = 'NAA ID of device used to create a new VMFS datastore')]
        [ValidateNotNull()]
        [String]
        $DeviceNaaId,

        [Parameter(
            Mandatory=$true,
            HelpMessage = 'Capacity of new datastore in bytes')]
        [ValidateNotNull()]
        [String]
        $Size
    )

    try {
        $SizeInBytes = [UInt64] $Size
    } catch {
        throw "Invalid Size $Size provided."
    }

    if (($SizeInBytes -lt 1073741824) -or ($SizeInBytes -gt 68169720922112)) {
        throw "Invalid Size $SizeInBytes provided. Size should be between 1 GB and 62 TB."
    }

    if ($DeviceNaaId -notlike 'naa.624a9370*') {
        throw "Invalid Device NAA ID $DeviceNaaId provided."
    }

    $Cluster = Get-Cluster -Name $ClusterName -ErrorAction Ignore
    if (-not $Cluster) {
        throw "Cluster $ClusterName does not exist."
    }

    $Datastore = Get-Datastore -Name $DatastoreName -ErrorAction Ignore
    if ($Datastore) {
        throw "Unable to create a datastore. Datastore '$DatastoreName' already exists."
    }

    # Create a new VMFS datastore with the specified size and rescan storage
    try {
        Write-Host "Creating datastore $DatastoreName..."

        $TotalSectors = $SizeInBytes / 512
        $Esxi = Get-View -ViewType HostSystem | Where-Object { ($_.Runtime.ConnectionState -eq 'connected') } | Select-Object -last 1
        $DatastoreSystem = Get-View -Id $Esxi.ConfigManager.DatastoreSystem
        $Device = $DatastoreSystem.QueryAvailableDisksForVmfs($null) | Where-Object { ($_.CanonicalName -eq $DeviceNaaId) }
        $DatastoreCreateOptions = $DatastoreSystem.QueryVmfsDatastoreCreateOptions($Device.DevicePath, $null)
        
        $VmfsDatastoreCreateSpec = New-Object VMware.Vim.VmfsDatastoreCreateSpec
        $VmfsDatastoreCreateSpec.DiskUuid = $Device.Uuid
        $VmfsDatastoreCreateSpec.Partition = $DatastoreCreateOptions[0].Spec.Partition
        $VmfsDatastoreCreateSpec.Partition.Partition[0].EndSector = $VmfsDatastoreCreateSpec.Partition.Partition[0].StartSector + $TotalSectors
        $VmfsDatastoreCreateSpec.Partition.TotalSectors = $TotalSectors
        $VmfsDatastoreCreateSpec.Vmfs = New-Object VMware.Vim.HostVmfsSpec
        $VmfsDatastoreCreateSpec.Vmfs.VolumeName = $DatastoreName
        
        $HostScsiDiskPartition = New-Object VMware.Vim.HostScsiDiskPartition
        $HostScsiDiskPartition.DiskName = $DeviceNaaId
        $HostScsiDiskPartition.Partition = $DatastoreCreateOptions[0].Info.Layout.Partition[0].Partition
        
        $VmfsDatastoreCreateSpec.Vmfs.Extent = $HostScsiDiskPartition
        $VmfsDatastoreCreateSpec.vmfs.MajorVersion = $DatastoreCreateOptions[0].Spec.Vmfs.MajorVersion
        
        $DatastoreSystem.CreateVmfsDatastore($VmfsDatastoreCreateSpec)
    } catch {
        Write-Error $Global:Error[0]
    }

    $Cluster | Get-VMHost | Get-VMHostStorage -RescanAllHba | Out-Null
    $Datastore = Get-Datastore -Name $DatastoreName -ErrorAction Ignore
    if (-not $Datastore -or $Datastore.type -ne "VMFS") {
        throw "Failed to create datastore $DatastoreName."
    }
}

<#
    .DESCRIPTION
     Detach and unmount a VMFS datastore from a cluster.

    .PARAMETER ClusterName
     Cluster name

    .PARAMETER DatastoreName
     Datastore name

    .EXAMPLE
     Dismount-VmfsDatastore -ClusterName "myCluster" -DatastoreName "myDatastore"

    .INPUTS
     vCenter cluster name and datastore name.

    .OUTPUTS
     None.
#>
function Dismount-VmfsDatastore {
    [CmdletBinding()]
    [AVSAttribute(10, UpdatesSDDC = $false)]
    Param (
        [Parameter(
            Mandatory=$true,
            HelpMessage = 'Cluster name in vCenter')]
        [ValidateNotNull()]
        [String]
        $ClusterName,

        [Parameter(
            Mandatory=$true,
            HelpMessage = 'Name of VMFS datastore to be unmounted in vCenter')]
        [ValidateNotNull()]
        [String]
        $DatastoreName
    )
    
    $Cluster = Get-Cluster -Name $ClusterName -ErrorAction Ignore
    if (-not $Cluster) {
        throw "Cluster $ClusterName does not exist."
    }

    $Datastore = Get-Datastore -Name $DatastoreName -ErrorAction Ignore
    if (-not $Datastore) {
        throw "Datastore $DatastoreName does not exist."
    }
    if ("VMFS" -ne $Datastore.Type) {
        throw "Datastore $DatastoreName is of type $($Datastore.Type). This cmdlet can only process VMFS datastores."
    }

    Write-Host "Unmounting datastore $DatastoreName from all hosts and detaching the SCSI device associated with it..."
    $VMHosts = $Cluster | Get-VMHost
    foreach ($VMHost in $VMHosts) {
        $IsDatastoreConnectedToHost = Get-Datastore -VMHost $VMHost | Where-Object {$_.name -eq $DatastoreName}
        if ($null -ne $IsDatastoreConnectedToHost) {
            $VMs = $Datastore | Get-VM
            if ($VMs -and $VMs.Count -gt 0) {
                $vmNames = $VMs | Join-String -SingleQuote -Property {$_.Name}  -Separator ", "
                throw "Cannot unmount datastore $DatastoreName. It is already in use by $vmNames."
            }

            $Datastore = Get-Datastore -Name $DatastoreName
            $VmfsUuid = $Datastore.ExtensionData.info.Vmfs.uuid
            $ScsiLunUuid = ($Datastore | Get-ScsiLun).ExtensionData.uuid | Select-Object -last 1
            $HostStorageSystem = Get-View $VMHost.Extensiondata.ConfigManager.StorageSystem
            
            $HostStorageSystem.UnmountVmfsVolume($VmfsUuid) | Out-Null
            $HostStorageSystem.DetachScsiLun($ScsiLunUuid) | Out-Null
            $VMHost | Get-VMHostStorage -RescanAllHba -RescanVmfs | Out-Null
        }
    }
}

<#
    .DESCRIPTION
     Expand existing VMFS volume to new size.

    .PARAMETER ClusterName
     Cluster name
    
    .PARAMETER DeviceNaaId
     NAA ID of device associated with the existing VMFS volume

    .EXAMPLE
     Resize-VmfsVolume -ClusterName "myClusterName" -DeviceNaaId $DeviceNaaId

    .INPUTS
     vCenter cluster name and device NAA ID.

    .OUTPUTS
     None.
#>
function Resize-VmfsVolume {
    [CmdletBinding()]
    [AVSAttribute(10, UpdatesSDDC = $false)]
    Param (
        [Parameter(
            Mandatory=$true,
            HelpMessage = 'Cluster name in vCenter')]
        [ValidateNotNull()]
        [String]
        $ClusterName,

        [Parameter(
            Mandatory=$true,
            HelpMessage = 'NAA ID of device associated with the existing VMFS volume')]
        [ValidateNotNull()]
        [String]
        $DeviceNaaId
    )

    if ($DeviceNaaId -notlike 'naa.624a9370*') {
        throw "Invalid Device NAA ID $DeviceNaaId provided."
    }

    $Cluster = Get-Cluster -Name $ClusterName -ErrorAction Ignore
    if (-not $Cluster) {
        throw "Cluster $ClusterName does not exist."
    }

    $Esxi = $Cluster | Get-VMHost | Where-Object { ($_.ConnectionState -eq 'Connected') } | Select-Object -last 1
    $Cluster | Get-VMHost | Get-VMHostStorage -RescanAllHba | Out-Null
    $Datastores = $Esxi | Get-Datastore -ErrorAction stop
    foreach ($Datastore in $Datastores) {
        $CurrentNaaId = $Datastore.ExtensionData.Info.Vmfs.Extent.DiskName
        if ($CurrentNaaId -eq $DeviceNaaId) {
            $DatastoreToResize = $Datastore
            break
        }
    }
  
    if (-not $DatastoreToResize) {
        throw "Failed to re-size VMFS volume."
    }

    foreach ($DatastoreHost in $DatastoreToResize.ExtensionData.Host.Key) {
      Get-VMHost -id "HostSystem-$($DatastoreHost.value)" | Get-VMHostStorage -RescanAllHba -RescanVmfs -ErrorAction Stop -WarningAction SilentlyContinue | Out-Null
    }

    $Esxi = Get-View -Id ($DatastoreToResize.ExtensionData.Host | Select-Object -last 1 | Select-Object -ExpandProperty Key)
    $DatastoreSystem = Get-View -Id $Esxi.ConfigManager.DatastoreSystem
    $ExpandOptions = $DatastoreSystem.QueryVmfsDatastoreExpandOptions($DatastoreToResize.ExtensionData.MoRef)

    Write-Host "Increasing the size of the VMFS volume..."
    $DatastoreSystem.ExpandVmfsDatastore($DatastoreToResize.ExtensionData.MoRef, $ExpandOptions[0].spec)
}

<#
    .DESCRIPTION
     Re-signature existing VMFS volume to recover to previous version.

    .PARAMETER ClusterName
     Cluster name
    
    .PARAMETER DeviceNaaId
     NAA ID of device associated with the existing VMFS volume

    .EXAMPLE
     Restore-VmfsVolume -ClusterName "myClusterName" -DeviceNaaId $DeviceNaaId

    .INPUTS
     vCenter cluster name and device NAA ID.

    .OUTPUTS
     None.
#>
function Restore-VmfsVolume {
    [CmdletBinding()]
    [AVSAttribute(10, UpdatesSDDC = $false)]
    Param (
        [Parameter(
            Mandatory=$true,
            HelpMessage = 'Cluster name in vCenter')]
        [ValidateNotNull()]
        [String]
        $ClusterName,

        [Parameter(
            Mandatory=$true,
            HelpMessage = 'NAA ID of device associated with the existing VMFS volume')]
        [ValidateNotNull()]
        [String]
        $DeviceNaaId
    )

    if ($DeviceNaaId -notlike 'naa.624a9370*') {
        throw "Invalid Device NAA ID $DeviceNaaId provided."
    }

    $Cluster = Get-Cluster -Name $ClusterName -ErrorAction Ignore
    if (-not $Cluster) {
        throw "Cluster $ClusterName does not exist."
    }

    $Esxi = $Cluster | Get-VMHost | Where-Object { ($_.ConnectionState -eq 'Connected') } | Select-Object -last 1
    $Cluster | Get-VMHost | Get-VMHostStorage -RescanAllHba | Out-Null

    $HostStorageSystem = Get-View -ID $Esxi.ExtensionData.ConfigManager.StorageSystem
    $ResigVolumes = $HostStorageSystem.QueryUnresolvedVmfsVolume()

    foreach ($ResigVolume in $ResigVolumes) {
        foreach ($ResigExtent in $ResigVolume.Extent) {
            if ($ResigExtent.Device.DiskName -eq $DeviceNaaId) {
                if ($ResigVolume.ResolveStatus.Resolvable -eq $false) {
                    if ($ResigVolume.ResolveStatus.MultipleCopies -eq $true) {
                        Write-Error "The volume cannot be re-signatured as more than one non re-signatured copy is present."
                        Write-Error "The following volume(s) need to be removed/re-signatured first:"
                        $ResigVolume.Extent.Device.DiskName | Where-Object {$_ -ne $DeviceNaaId}
                    }

                    throw "Failed to re-signature VMFS volume."
                } else {
                    $VolumeToResignature = $ResigVolume
                    break
                }
            }
        }
    }

    if ($null -eq $VolumeToResignature) {
        Write-Error "No unresolved volume found on the created volume."
        throw "Failed to re-signature VMFS volume."
    }

    Write-Host "Starting re-signature for VMFS volume..."
    $EsxCli = Get-EsxCli -VMHost $Esxi -v2 -ErrorAction stop
    $ResigOp = $EsxCli.storage.vmfs.snapshot.resignature.createargs()
    $ResigOp.volumelabel = $VolumeToResignature.VmfsLabel
    $EsxCli.storage.vmfs.snapshot.resignature.invoke($ResigOp) | Out-Null

    Start-Sleep -s 5

    $Cluster | Get-VMHost | Get-VMHostStorage -RescanAllHba -RescanVMFS | Out-Null
}

<#
    .SYNOPSIS
     Rescans host storage

    .PARAMETER VMHostName
     Name of the VMHost (ESXi server)


    .EXAMPLE
     Sync-VMHostStorage -VMHostName "vmhost1"

    .INPUTS
     VMHostName.

    .OUTPUTS
     None.
#>
function Sync-VMHostStorage {
    [CmdletBinding()]
    [AVSAttribute(10, UpdatesSDDC = $false)]
    Param (
        [Parameter(
                Mandatory=$true,
                HelpMessage = 'VMHost name')]
        [ValidateNotNull()]
        [String]
        $VMHostName
    )

    Get-VMHost $VMHostName | Get-VMHostStorage -RescanAllHba -RescanVMFS | Out-Null
}

<#
    .SYNOPSIS
<<<<<<< HEAD
     Rescans all host storage in cluster
=======
     This function removes the specified static iSCSI configurations from all of Esxi Hosts in a cluster
>>>>>>> 307f05fc

    .PARAMETER ClusterName
     Cluster name

<<<<<<< HEAD
    .EXAMPLE
     Sync-ClusterVMHostStorage -ClusterName "myClusterName"

    .INPUTS
     vCenter cluster name
=======
    .PARAMETER iSCSIAddress
     iSCSI target address. Multiple addresses can be seperated by ","

    .EXAMPLE
     Remove-VMHostStaticIScsiTargets -ClusterName "myCluster" -ISCSIAddress "192.168.1.10,192.168.1.11"

    .INPUTS
     vCenter cluster name and iSCSi target address
>>>>>>> 307f05fc

    .OUTPUTS
     None
#>
<<<<<<< HEAD
function Sync-ClusterVMHostStorage {
=======
function Remove-VMHostStaticIScsiTargets {
>>>>>>> 307f05fc
    [CmdletBinding()]
    [AVSAttribute(10, UpdatesSDDC = $false)]
    Param (
        [Parameter(
                Mandatory=$true,
                HelpMessage = 'Cluster name in vCenter')]
        [ValidateNotNull()]
        [String]
<<<<<<< HEAD
        $ClusterName
=======
        $ClusterName,

        [Parameter(
                Mandatory=$true,
                HelpMessage = 'IP Address of static iSCSI target to remove. Multiple addresses can be seperated by ","')]
        [ValidateNotNull()]
        [String]
        $iSCSIAddress
>>>>>>> 307f05fc
    )

    $Cluster = Get-Cluster -Name $ClusterName -ErrorAction Ignore
    if (-not $Cluster) {
        throw "Cluster $ClusterName does not exist."
    }

<<<<<<< HEAD
=======
    $iSCSIAddressList = $iSCSIAddress.Split(",")

    # Remove iSCSI ip address from static discovery from all of hosts if there is a match
    $Cluster | Get-VMHost | Get-VMHostHba -Type iScsi | Get-IScsiHbaTarget | Where-Object {($_.Type -eq "Static") -and ($ISCSIAddressList -contains $_.Address)} | Remove-IScsiHbaTarget -Confirm:$false

    # Rescan after removing the iSCSI targets
>>>>>>> 307f05fc
    $Cluster | Get-VMHost | Get-VMHostStorage -RescanAllHba -RescanVMFS | Out-Null
}<|MERGE_RESOLUTION|>--- conflicted
+++ resolved
@@ -483,22 +483,47 @@
 
 <#
     .SYNOPSIS
-<<<<<<< HEAD
      Rescans all host storage in cluster
-=======
+
+    .PARAMETER ClusterName
+     Cluster name
+
+    .EXAMPLE
+     Sync-ClusterVMHostStorage -ClusterName "myClusterName"
+
+    .INPUTS
+     vCenter cluster name
+
+    .OUTPUTS
+     None
+#>
+function Sync-ClusterVMHostStorage {
+    [CmdletBinding()]
+    [AVSAttribute(10, UpdatesSDDC = $false)]
+    Param (
+        [Parameter(
+                Mandatory=$true,
+                HelpMessage = 'Cluster name in vCenter')]
+        [ValidateNotNull()]
+        [String]
+        $ClusterName
+    )
+
+    $Cluster = Get-Cluster -Name $ClusterName -ErrorAction Ignore
+    if (-not $Cluster) {
+        throw "Cluster $ClusterName does not exist."
+    }
+
+    $Cluster | Get-VMHost | Get-VMHostStorage -RescanAllHba -RescanVMFS | Out-Null
+}
+
+<#
+    .SYNOPSIS
      This function removes the specified static iSCSI configurations from all of Esxi Hosts in a cluster
->>>>>>> 307f05fc
-
-    .PARAMETER ClusterName
-     Cluster name
-
-<<<<<<< HEAD
-    .EXAMPLE
-     Sync-ClusterVMHostStorage -ClusterName "myClusterName"
-
-    .INPUTS
-     vCenter cluster name
-=======
+
+    .PARAMETER ClusterName
+     Cluster name
+
     .PARAMETER iSCSIAddress
      iSCSI target address. Multiple addresses can be seperated by ","
 
@@ -507,16 +532,11 @@
 
     .INPUTS
      vCenter cluster name and iSCSi target address
->>>>>>> 307f05fc
 
     .OUTPUTS
      None
 #>
-<<<<<<< HEAD
-function Sync-ClusterVMHostStorage {
-=======
 function Remove-VMHostStaticIScsiTargets {
->>>>>>> 307f05fc
     [CmdletBinding()]
     [AVSAttribute(10, UpdatesSDDC = $false)]
     Param (
@@ -525,9 +545,6 @@
                 HelpMessage = 'Cluster name in vCenter')]
         [ValidateNotNull()]
         [String]
-<<<<<<< HEAD
-        $ClusterName
-=======
         $ClusterName,
 
         [Parameter(
@@ -536,22 +553,18 @@
         [ValidateNotNull()]
         [String]
         $iSCSIAddress
->>>>>>> 307f05fc
-    )
-
-    $Cluster = Get-Cluster -Name $ClusterName -ErrorAction Ignore
-    if (-not $Cluster) {
-        throw "Cluster $ClusterName does not exist."
-    }
-
-<<<<<<< HEAD
-=======
+    )
+
+    $Cluster = Get-Cluster -Name $ClusterName -ErrorAction Ignore
+    if (-not $Cluster) {
+        throw "Cluster $ClusterName does not exist."
+    }
+
     $iSCSIAddressList = $iSCSIAddress.Split(",")
 
     # Remove iSCSI ip address from static discovery from all of hosts if there is a match
     $Cluster | Get-VMHost | Get-VMHostHba -Type iScsi | Get-IScsiHbaTarget | Where-Object {($_.Type -eq "Static") -and ($ISCSIAddressList -contains $_.Address)} | Remove-IScsiHbaTarget -Confirm:$false
 
     # Rescan after removing the iSCSI targets
->>>>>>> 307f05fc
     $Cluster | Get-VMHost | Get-VMHostStorage -RescanAllHba -RescanVMFS | Out-Null
 }