<#
    .SYNOPSIS
     This function updates all hosts in the specified cluster to have the following iSCSI configurations:

     1. SCSI IP address are added as dynamic iSCSI addresses.
     2. iSCSI Software Adapter is enabled.
     3. Apply iSCSI best practices configuration on dynamic targets.

    .PARAMETER ClusterName
     Cluster name

    .PARAMETER ScsiIpAddress
     IP Address to add as dynamic iSCSI target

    .PARAMETER LoginTimeout
     Optional. Login timeout in seconds (default 30)

    .PARAMETER NoopOutTimeout
    Optional. NoopOut timeout in seconds (default 30)

    .PARAMETER RecoveryTimeout
    Optional. Recovery timeout in seconds (default 45)

    .EXAMPLE
     Set-VmfsIscsi -ClusterName "myCluster" -ScsiIpAddress "192.168.0.1"

    .INPUTS
     vCenter cluster name, Primary SCSI IP Addresses.

    .OUTPUTS
     None.
#>
function Set-VmfsIscsi {
    [CmdletBinding()]
    [AVSAttribute(10, UpdatesSDDC = $false, AutomationOnly = $true)]
    Param (
        [Parameter(
            Mandatory=$true,
            HelpMessage = 'Cluster name in vCenter')]
        [ValidateNotNull()]
        [String]
        $ClusterName,

        [Parameter(
            Mandatory=$true,
            HelpMessage = 'Primary IP Address to add as dynamic iSCSI target')]
        [ValidateNotNull()]
        [String]
        $ScsiIpAddress,

        [Parameter (
            Mandatory = $false,
            HelpMessage = 'Login timeout in seconds'
        )]
        [ValidateRange(1, 60)]
        [int] $LoginTimeout = 30,

        [Parameter (
            Mandatory = $false,
            HelpMessage = 'NoopOut timeout in seconds'
        )]
        [ValidateRange(10, 30)]
        [int] $NoopOutTimeout = 30,

        [Parameter (
            Mandatory = $false,
            HelpMessage = 'Recovery timeout in seconds'
        )]
        [ValidateRange(1, 120)]
        [int] $RecoveryTimeout = 45
    )

    try {
        [ipaddress] $ScsiIpAddress
    }
    catch {
        throw "Invalid SCSI IP address $ScsiIpAddress provided."
    }

    $Cluster = Get-Cluster -Name $ClusterName -ErrorAction Ignore
    if (-not $Cluster) {
        throw "Cluster $ClusterName does not exist."
    }

    $VMHosts = $Cluster | Get-VMHost
    foreach ($VMHost in $VMHosts) {
        $Iscsi = $VMHost | Get-VMHostStorage
        if ($Iscsi.SoftwareIScsiEnabled -ne $true) {
            $VMHost | Get-VMHostStorage | Set-VMHostStorage -SoftwareIScsiEnabled $True | Out-Null
        }

        $IscsiAdapter = $VMHost | Get-VMHostHba -Type iScsi | Where-Object {$_.Model -eq "iSCSI Software Adapter"}
        if (!(Get-IScsiHbaTarget -IScsiHba $IscsiAdapter -Type Send -ErrorAction stop | Where-Object {$_.Address -cmatch $ScsiIpAddress})) {
            New-IScsiHbaTarget -IScsiHba $IscsiAdapter -Address $ScsiIpAddress -ErrorAction stop
        }

        $EsxCli = $VMHost | Get-EsxCli -v2
        $IscsiArgs = $EsxCli.iscsi.adapter.discovery.sendtarget.param.get.CreateArgs()
        $IscsiArgs.adapter = $IscsiAdapter.Device
        $IscsiArgs.address = $ScsiIpAddress

        function Set-IscsiConfig($Name, $Value) {
            $CurrentValue = $EsxCli.iscsi.adapter.discovery.sendtarget.param.get.invoke($IscsiArgs) | Where-Object {$_.name -eq $Name}
            if ($CurrentValue.Current -ne $Value) {
                $IscsiArgs = $EsxCli.iscsi.adapter.discovery.sendtarget.param.set.CreateArgs()
                $IscsiArgs.adapter = $IscsiAdapter.Device
                $IscsiArgs.address = $ScsiIpAddress
                $IscsiArgs.value = $Value
                $IscsiArgs.key = $Name
                $EsxCli.iscsi.adapter.discovery.sendtarget.param.set.invoke($IscsiArgs) | Out-Null
            }
        }

        Set-IscsiConfig -Name "DelayedAck" -Value "false"
        Set-IscsiConfig -Name "LoginTimeout" -Value $LoginTimeout
        Set-IscsiConfig -Name "NoopOutTimeout" -Value $NoopOutTimeout
        Set-IscsiConfig -Name "RecoveryTimeout" -Value $RecoveryTimeout
    }

    Write-Host "Successfully configured VMFS iSCSI for cluster $ClusterName."
}

<#
    .SYNOPSIS
     This function updates all hosts in the specified cluster to have the following iSCSI configurations:

     1. SCSI IP address are added as static iSCSI addresses.
     2. iSCSI Software Adapter is enabled.
     3. Apply iSCSI best practices configuration on static targets.

    .PARAMETER ClusterName
     Cluster name

    .PARAMETER ScsiIpAddress
     IP Address to add as static iSCSI target

     .PARAMETER ScsiName
     iSCSI target name

     .PARAMETER LoginTimeout
     Optional. Login timeout in seconds (default 30)

    .PARAMETER NoopOutTimeout
    Optional. NoopOut timeout in seconds (default 30)

    .PARAMETER RecoveryTimeout
    Optional. Recovery timeout in seconds (default 45)

    .EXAMPLE
     Set-VmfsIscsi -ClusterName "myCluster" -ScsiIpAddress "192.168.0.1" -IscsitName "iqn.1998-01.com.vmware:target-1"

    .INPUTS
     vCenter cluster name, Primary SCSI IP Addresses. iSCSI target name

    .OUTPUTS
     None.
#>
function Set-VmfsStaticIscsi {
    [CmdletBinding()]
    [AVSAttribute(10, UpdatesSDDC = $false, AutomationOnly = $true)]
    Param (
        [Parameter(
            Mandatory = $true,
            HelpMessage = 'Cluster name in vCenter')]
        [ValidateNotNull()]
        [String]
        $ClusterName,

        [Parameter(
            Mandatory = $true,
            HelpMessage = 'Primary IP Address to add as static iSCSI target')]
        [ValidateNotNull()]
        [String]
        $ScsiIpAddress,

        [Parameter(
            Mandatory = $true,
            HelpMessage = 'iSCSI target name')]
        [String] $ScsiName,

        [Parameter (
            Mandatory = $false,
            HelpMessage = 'Login timeout in seconds'
        )]
        [ValidateRange(1, 60)]
        [int] $LoginTimeout = 30,

        [Parameter (
            Mandatory = $false,
            HelpMessage = 'NoopOut timeout in seconds'
        )]
        [ValidateRange(10, 30)]
        [int] $NoopOutTimeout = 30,

        [Parameter (
            Mandatory = $false,
            HelpMessage = 'Recovery timeout in seconds'
        )]
        [ValidateRange(1, 120)]
        [int] $RecoveryTimeout = 45
    )
    try {
        [ipaddress] $ScsiIpAddress
    }
    catch {
        throw "Invalid SCSI IP address $ScsiIpAddress provided."
    }

    $Cluster = Get-Cluster -Name $ClusterName -ErrorAction Ignore
    if (-not $Cluster) {
        throw "Cluster $ClusterName does not exist."
    }

    $VMHosts = $Cluster | Get-VMHost
    foreach ($VMHost in $VMHosts) {
        $Iscsi = $VMHost | Get-VMHostStorage
        if ($Iscsi.SoftwareIScsiEnabled -ne $true) {
            $VMHost | Get-VMHostStorage | Set-VMHostStorage -SoftwareIScsiEnabled $True | Out-Null
        }

        $IscsiAdapter = $VMHost | Get-VMHostHba -Type iScsi | Where-Object { $_.Model -eq "iSCSI Software Adapter" }
        if (!(Get-IScsiHbaTarget -IScsiHba $IscsiAdapter -Type "Static" -ErrorAction stop | Where-Object { $_.Address -cmatch $ScsiIpAddress })) {
            New-IScsiHbaTarget -IScsiHba $IscsiAdapter -Type "Static" -Address $ScsiIpAddress -IScsiName $ScsiName -ErrorAction stop
            Write-Verbose "Added static iSCSI target $ScsiName with address $ScsiIpAddress to $VMHost"
        }

        $EsxCli = $VMHost | Get-EsxCli -v2

        function Set-StaticIscsiConfig($Name, $Value) {
            $IscsiArgs = $EsxCli.iscsi.adapter.target.portal.param.get.CreateArgs()
            $IscsiArgs.adapter = $IscsiAdapter.Device
            $IscsiArgs.address = $ScsiIpAddress
            $IscsiArgs.name = $ScsiName
            $CurrentValue = $EsxCli.iscsi.adapter.target.portal.param.get.invoke($IscsiArgs) | Where-Object { $_.name -eq $Name }
            if ($CurrentValue.Current -ne $Value) {
                $IscsiArgs = $EsxCli.iscsi.adapter.target.portal.param.set.CreateArgs()
                $IscsiArgs.adapter = $IscsiAdapter.Device
                $IscsiArgs.address = $ScsiIpAddress
                $IscsiArgs.name = $ScsiName
                $IscsiArgs.inherit = $false
                $IscsiArgs.value = $Value
                $IscsiArgs.key = $Name
                $EsxCli.iscsi.adapter.target.portal.param.set.invoke($IscsiArgs) | Out-Null
                Write-verbose "Set $Name to $Value for $ScsiName"
            }
        }

        Set-StaticIscsiConfig -Name "DelayedAck" -Value "false"
        Set-StaticIscsiConfig -Name "LoginTimeout" -Value $LoginTimeout
        Set-StaticIscsiConfig -Name "NoopOutTimeout" -Value $NoopOutTimeout
        Set-StaticIscsiConfig -Name "RecoveryTimeout" -Value $RecoveryTimeout
    }

    Write-Host "Successfully configured VMFS iSCSI for cluster $ClusterName."
}

<#
    .SYNOPSIS
     Creates a new VMFS datastore and mounts to a VMware cluster.

    .PARAMETER ClusterName
     Cluster name

    .PARAMETER DatastoreName
     Datastore name

    .PARAMETER DeviceNaaId
     NAA ID of device used to create a new VMFS datastore

    .PARAMETER Size
     Datastore capacity size in bytes

    .EXAMPLE
     New-VmfsDatastore -ClusterName "myCluster" -DatastoreName "myDatastore" -DeviceNaaId $DeviceNaaId -Size <size-in-bytes>

    .INPUTS
     vCenter cluster name, datastore name, device NAA ID and datastore size.

    .OUTPUTS
     None.
#>
function New-VmfsDatastore {
    [CmdletBinding()]
    [AVSAttribute(10, UpdatesSDDC = $false, AutomationOnly = $true)]
    Param (
        [Parameter(
            Mandatory=$true,
            HelpMessage = 'Cluster name in vCenter')]
        [ValidateNotNull()]
        [String]
        $ClusterName,

        [Parameter(
            Mandatory=$true,
            HelpMessage = 'Name of VMFS datastore to be created in vCenter')]
        [ValidateNotNull()]
        [String]
        $DatastoreName,

        [Parameter(
            Mandatory=$true,
            HelpMessage = 'NAA ID of device used to create a new VMFS datastore')]
        [ValidateNotNull()]
        [String]
        $DeviceNaaId,

        [Parameter(
            Mandatory=$true,
            HelpMessage = 'Capacity of new datastore in bytes')]
        [ValidateNotNull()]
        [String]
        $Size
    )

    try {
        $SizeInBytes = [UInt64] $Size
    } catch {
        throw "Invalid Size $Size provided."
    }

    if (($SizeInBytes -lt 1GB) -or ($SizeInBytes -gt 64TB)) {
        throw "Invalid Size $SizeInBytes provided. Size should be between 1 GB and 64 TB."
    }

    $Cluster = Get-Cluster -Name $ClusterName -ErrorAction Ignore
    if (-not $Cluster) {
        throw "Cluster $ClusterName does not exist."
    }

    $Datastore = Get-Datastore -Name $DatastoreName -ErrorAction Ignore
    if ($Datastore) {
        throw "Unable to create a datastore. Datastore '$DatastoreName' already exists."
    }

    # Create a new VMFS datastore with the specified size and rescan storage
    try {
        Write-Host "Creating datastore $DatastoreName..."

        $TotalSectors = $SizeInBytes / 512
        $Esxi = $Cluster | Get-VMHost | Where-Object { ($_.ConnectionState -eq 'Connected') } | Select-Object -last 1
        $EsxiView = Get-View -ViewType HostSystem -Filter @{"Name" = $Esxi.name}
        $DatastoreSystem = Get-View -Id $EsxiView.ConfigManager.DatastoreSystem
        $Device = $DatastoreSystem.QueryAvailableDisksForVmfs($null) | Where-Object { ($_.CanonicalName -eq $DeviceNaaId) }
        $DatastoreCreateOptions = $DatastoreSystem.QueryVmfsDatastoreCreateOptions($Device.DevicePath, $null)

        $VmfsDatastoreCreateSpec = New-Object VMware.Vim.VmfsDatastoreCreateSpec
        $VmfsDatastoreCreateSpec.DiskUuid = $Device.Uuid
        $VmfsDatastoreCreateSpec.Partition = $DatastoreCreateOptions[0].Spec.Partition
        $VmfsDatastoreCreateSpec.Partition.Partition[0].EndSector = $VmfsDatastoreCreateSpec.Partition.Partition[0].StartSector + $TotalSectors
        $VmfsDatastoreCreateSpec.Partition.TotalSectors = $TotalSectors
        $VmfsDatastoreCreateSpec.Vmfs = New-Object VMware.Vim.HostVmfsSpec
        $VmfsDatastoreCreateSpec.Vmfs.VolumeName = $DatastoreName

        $HostScsiDiskPartition = New-Object VMware.Vim.HostScsiDiskPartition
        $HostScsiDiskPartition.DiskName = $DeviceNaaId
        $HostScsiDiskPartition.Partition = $DatastoreCreateOptions[0].Info.Layout.Partition[0].Partition

        $VmfsDatastoreCreateSpec.Vmfs.Extent = $HostScsiDiskPartition
        $VmfsDatastoreCreateSpec.vmfs.MajorVersion = $DatastoreCreateOptions[0].Spec.Vmfs.MajorVersion

        $DatastoreSystem.CreateVmfsDatastore($VmfsDatastoreCreateSpec)
    } catch {
        Write-Error $Global:Error[0]
    }

    $Cluster | Get-VMHost | Get-VMHostStorage -RescanAllHba | Out-Null
    $Datastore = Get-Datastore -Name $DatastoreName -ErrorAction Ignore
    if (-not $Datastore -or $Datastore.type -ne "VMFS") {
        throw "Failed to create datastore $DatastoreName."
    }
}

<#
    .DESCRIPTION
     Detach and unmount a VMFS datastore from a cluster.

    .PARAMETER ClusterName
     Cluster name

    .PARAMETER DatastoreName
     Datastore name

    .EXAMPLE
     Dismount-VmfsDatastore -ClusterName "myCluster" -DatastoreName "myDatastore"

    .INPUTS
     vCenter cluster name and datastore name.

    .OUTPUTS
     None.
#>
function Dismount-VmfsDatastore {
    [CmdletBinding()]
    [AVSAttribute(10, UpdatesSDDC = $false, AutomationOnly = $true)]
    Param (
        [Parameter(
            Mandatory=$true,
            HelpMessage = 'Cluster name in vCenter')]
        [ValidateNotNull()]
        [String]
        $ClusterName,

        [Parameter(
            Mandatory=$true,
            HelpMessage = 'Name of VMFS datastore to be unmounted in vCenter')]
        [ValidateNotNull()]
        [String]
        $DatastoreName
    )

    $Cluster = Get-Cluster -Name $ClusterName -ErrorAction Ignore
    if (-not $Cluster) {
        throw "Cluster $ClusterName does not exist."
    }

    $Datastore = Get-Datastore -Name $DatastoreName -ErrorAction Ignore
    if (-not $Datastore) {
        throw "Datastore $DatastoreName does not exist."
    }
    if ("VMFS" -ne $Datastore.Type) {
        throw "Datastore $DatastoreName is of type $($Datastore.Type). This cmdlet can only process VMFS datastores."
    }

    Write-Host "Unmounting datastore $DatastoreName from all hosts, detaching SCSI devices, NVMe/TCP devices are not detached."
    $VMHosts = $Cluster | Get-VMHost
    foreach ($VMHost in $VMHosts) {
        $IsDatastoreConnectedToHost = Get-Datastore -VMHost $VMHost | Where-Object {$_.name -eq $DatastoreName}
        if ($null -ne $IsDatastoreConnectedToHost) {
            $VMs = $Datastore | Get-VM
            if ($VMs -and $VMs.Count -gt 0) {
                $vmNames = $VMs | Join-String -SingleQuote -Property {$_.Name}  -Separator ", "
                throw "Cannot unmount datastore $DatastoreName. It is already in use by $vmNames."
            }

            $Datastore = Get-Datastore -Name $DatastoreName
            $VmfsUuid = $Datastore.ExtensionData.info.Vmfs.uuid
            $ScsiLunUuid = ($Datastore | Get-ScsiLun).ExtensionData.uuid | Select-Object -last 1
            $HostStorageSystem = Get-View $VMHost.Extensiondata.ConfigManager.StorageSystem

            $HostStorageSystem.UnmountVmfsVolume($VmfsUuid) | Out-Null
            Write-Host "Datastore unmounted."

            $HostViewDiskName = $Datastore.ExtensionData.Info.vmfs.extent[0].Diskname;
            if(($null -ne $HostViewDiskName) -and ($HostViewDiskName.StartsWith("eui."))){
               Write-Host "Device UUID $($VmfsUuid) is an NVMe/TCP volume, not required to be detached, and can be mounted back to host as needed."
            }
            else {
                  $HostStorageSystem.DetachScsiLun($ScsiLunUuid) | Out-Null
            }
            Write-Host "Rescanning now.."
            $VMHost | Get-VMHostStorage -RescanAllHba -RescanVmfs | Out-Null
        }
    }
}

<#
    .DESCRIPTION
     Expand existing VMFS volume to new size.

    .PARAMETER ClusterName
     Cluster name

    .PARAMETER DeviceNaaId
     NAA ID of device associated with the existing VMFS volume

    .EXAMPLE
     Resize-VmfsVolume -ClusterName "myClusterName" -DeviceNaaId $DeviceNaaId

    .INPUTS
     vCenter cluster name and device NAA ID.

    .OUTPUTS
     None.
#>
function Resize-VmfsVolume {
    [CmdletBinding()]
    [AVSAttribute(10, UpdatesSDDC = $false, AutomationOnly = $true)]
    Param (
        [Parameter(
            Mandatory=$true,
            HelpMessage = 'Cluster name in vCenter')]
        [ValidateNotNull()]
        [String]
        $ClusterName,

        [Parameter(
            Mandatory=$true,
            HelpMessage = 'NAA ID of device associated with the existing VMFS volume')]
        [ValidateNotNull()]
        [String]
        $DeviceNaaId
    )

    if (-not $DeviceNaaId) {
        throw "Invalid Device ID $DeviceNaaId provided."
    }

    $Cluster = Get-Cluster -Name $ClusterName -ErrorAction Ignore
    if (-not $Cluster) {
        throw "Cluster $ClusterName does not exist."
    }

    $Esxi = $Cluster | Get-VMHost | Where-Object { ($_.ConnectionState -eq 'Connected') } | Select-Object -last 1
    $Cluster | Get-VMHost | Get-VMHostStorage -RescanAllHba | Out-Null
    $Datastores = $Esxi | Get-Datastore -ErrorAction stop
    foreach ($Datastore in $Datastores) {
        $CurrentNaaId = $Datastore.ExtensionData.Info.Vmfs.Extent.DiskName
        if ($CurrentNaaId -eq $DeviceNaaId) {
            $DatastoreToResize = $Datastore
            break
        }
    }

    if (-not $DatastoreToResize) {
        throw "Failed to re-size VMFS volume."
    }

    foreach ($DatastoreHost in $DatastoreToResize.ExtensionData.Host.Key) {
      Get-VMHost -id "HostSystem-$($DatastoreHost.value)" | Get-VMHostStorage -RescanAllHba -RescanVmfs -ErrorAction Stop -WarningAction SilentlyContinue | Out-Null
    }

    $Esxi = Get-View -Id ($DatastoreToResize.ExtensionData.Host | Select-Object -last 1 | Select-Object -ExpandProperty Key)
    $DatastoreSystem = Get-View -Id $Esxi.ConfigManager.DatastoreSystem
    $ExpandOptions = $DatastoreSystem.QueryVmfsDatastoreExpandOptions($DatastoreToResize.ExtensionData.MoRef)

    Write-Host "Increasing the size of the VMFS volume..."
    $DatastoreSystem.ExpandVmfsDatastore($DatastoreToResize.ExtensionData.MoRef, $ExpandOptions[0].spec)
}

<#
    .DESCRIPTION
     Re-signature existing VMFS volume to recover to previous version.

    .PARAMETER ClusterName
     Cluster name

    .PARAMETER DeviceNaaId
     NAA ID of device associated with the existing VMFS volume

    .PARAMETER DatastoreName
     Datastore name (optional). If not provided, an automatically generated name will be used.

    .EXAMPLE
     Restore-VmfsVolume -ClusterName "myClusterName" -DeviceNaaId $DeviceNaaId

    .INPUTS
     vCenter cluster name and device NAA ID.

    .OUTPUTS
     None.
#>
function Restore-VmfsVolume {
    [CmdletBinding()]
    [AVSAttribute(10, UpdatesSDDC = $false, AutomationOnly = $true)]
    Param (
        [Parameter(
            Mandatory=$true,
            HelpMessage = 'Cluster name in vCenter')]
        [ValidateNotNull()]
        [String]
        $ClusterName,

        [Parameter(
            Mandatory=$true,
            HelpMessage = 'NAA ID of device associated with the existing VMFS volume')]
        [ValidateNotNull()]
        [String]
        $DeviceNaaId,

        [Parameter(
            Mandatory = $false,
            HelpMessage = 'New datastore name')]
        [String]
        $DatastoreName
    )

    if ($DeviceNaaId -notlike 'naa.624a9370*') {
        throw "Invalid Device NAA ID $DeviceNaaId provided."
    }

    $Cluster = Get-Cluster -Name $ClusterName -ErrorAction Ignore
    if (-not $Cluster) {
        throw "Cluster $ClusterName does not exist."
    }

    if ($DatastoreName) {
        $Datastore = Get-Datastore -Name $DatastoreName -ErrorAction Ignore
        if ($Datastore) {
            throw "Datastore '$Datastore' already exists."
        }
    }

    $Esxi = $Cluster | Get-VMHost | Where-Object { ($_.ConnectionState -eq 'Connected') } | Select-Object -last 1
    $Cluster | Get-VMHost | Get-VMHostStorage -RescanAllHba | Out-Null

    $HostStorageSystem = Get-View -ID $Esxi.ExtensionData.ConfigManager.StorageSystem
    $ResigVolumes = $HostStorageSystem.QueryUnresolvedVmfsVolume()

    foreach ($ResigVolume in $ResigVolumes) {
        foreach ($ResigExtent in $ResigVolume.Extent) {
            if ($ResigExtent.Device.DiskName -eq $DeviceNaaId) {
                if ($ResigVolume.ResolveStatus.Resolvable -eq $false) {
                    if ($ResigVolume.ResolveStatus.MultipleCopies -eq $true) {
                        Write-Error "The volume cannot be re-signatured as more than one non re-signatured copy is present."
                        Write-Error "The following volume(s) need to be removed/re-signatured first:"
                        $ResigVolume.Extent.Device.DiskName | Where-Object {$_ -ne $DeviceNaaId}
                    }

                    throw "Failed to re-signature VMFS volume."
                } else {
                    $VolumeToResignature = $ResigVolume
                    break
                }
            }
        }
    }

    if ($null -eq $VolumeToResignature) {
        Write-Error "No unresolved volume found on the created volume."
        throw "Failed to re-signature VMFS volume."
    }

    Write-Host "Starting re-signature for VMFS volume..."
    $EsxCli = Get-EsxCli -VMHost $Esxi -v2 -ErrorAction stop
    $ResigOp = $EsxCli.storage.vmfs.snapshot.resignature.createargs()
    $ResigOp.volumelabel = $VolumeToResignature.VmfsLabel
    $EsxCli.storage.vmfs.snapshot.resignature.invoke($ResigOp) | Out-Null

    Start-Sleep -s 5

    # If a new datastore name is specified by the user
    if (-not [string]::IsNullOrEmpty($DatastoreName)) {
        $Cluster | Get-VMHost | Get-VMHostStorage -RescanAllHba -RescanVMFS | Out-Null
        $ds = $Esxi | Get-Datastore -ErrorAction stop | Where-Object { $_.ExtensionData.Info.Vmfs.Extent.DiskName -eq $DeviceNaaId }
        # Snapshot datastore will always start with "snap*""
        if (-not $ds.Name -like "snap*") {
            throw "Can't rename datastore $($ds.Name), the datastore is not restored from snapshot..."
        }
        Write-Host "Renaming $($ds.Name) to $DatastoreName...."
        $ds | Set-Datastore -Name $DatastoreName -ErrorAction stop | Out-Null
    }

    $Cluster | Get-VMHost | Get-VMHostStorage -RescanAllHba -RescanVMFS | Out-Null
}

<#
    .SYNOPSIS
     Rescans host storage

    .PARAMETER VMHostName
     Name of the VMHost (ESXi server)


    .EXAMPLE
     Sync-VMHostStorage -VMHostName "vmhost1"

    .INPUTS
     VMHostName.

    .OUTPUTS
     None.
#>
function Sync-VMHostStorage {
    [CmdletBinding()]
    [AVSAttribute(10, UpdatesSDDC = $false, AutomationOnly = $true)]
    Param (
        [Parameter(
                Mandatory=$true,
                HelpMessage = 'VMHost name')]
        [ValidateNotNull()]
        [String]
        $VMHostName
    )

    Get-VMHost $VMHostName | Get-VMHostStorage -RescanAllHba -RescanVMFS | Out-Null
}

<#
    .SYNOPSIS
     Rescans all host storage in cluster

    .PARAMETER ClusterName
     Cluster name

    .EXAMPLE
     Sync-ClusterVMHostStorage -ClusterName "myClusterName"

    .INPUTS
     vCenter cluster name

    .OUTPUTS
     None
#>
function Sync-ClusterVMHostStorage {
    [CmdletBinding()]
    [AVSAttribute(10, UpdatesSDDC = $false)]
    Param (
        [Parameter(
                Mandatory=$true,
                HelpMessage = 'Cluster name in vCenter')]
        [ValidateNotNull()]
        [String]
        $ClusterName
    )

    $Cluster = Get-Cluster -Name $ClusterName -ErrorAction Ignore
    if (-not $Cluster) {
        throw "Cluster $ClusterName does not exist."
    }

    $Cluster | Get-VMHost | Get-VMHostStorage -RescanAllHba -RescanVMFS | Out-Null
}

<#
    .SYNOPSIS
     This function removes the specified static iSCSI configurations from all of Esxi Hosts in a cluster

    .PARAMETER ClusterName
     Cluster name

    .PARAMETER iSCSIAddress
     iSCSI target address. Multiple addresses can be seperated by ","

    .PARAMETER VMHostName
      Name of the VMHost (ESXi server). If not specified, all hosts in the cluster will be updated.

    .EXAMPLE
     Remove-VMHostStaticIScsiTargets -ClusterName "myCluster" -ISCSIAddress "192.168.1.10,192.168.1.11"

    .INPUTS
     vCenter cluster name and iSCSi target address

    .OUTPUTS
     None
#>
function Remove-VMHostStaticIScsiTargets {
    [CmdletBinding()]
    [AVSAttribute(10, UpdatesSDDC = $false, AutomationOnly = $true)]
    Param (
        [Parameter(
                Mandatory=$true,
                HelpMessage = 'Cluster name in vCenter')]
        [ValidateNotNull()]
        [String]
        $ClusterName,

        [Parameter(
                Mandatory=$false,
                HelpMessage = 'VMHost name')]        
        [String]
        $VMHostName,

        [Parameter(
                Mandatory=$true,
                HelpMessage = 'IP Address of static iSCSI target to remove. Multiple addresses can be seperated by ","')]
        [ValidateNotNull()]
        [String]
        $iSCSIAddress
    )

    $Cluster = Get-Cluster -Name $ClusterName -ErrorAction Ignore
    if (-not $Cluster) {
        throw "Cluster $ClusterName does not exist."
    }

    $iSCSIAddressList = $iSCSIAddress.Split(",")
    $DatastoreDisks = Get-Datastore | Select-Object -ExpandProperty ExtensionData | Select-Object -ExpandProperty Info | Select-Object -ExpandProperty Vmfs | Select-Object -ExpandProperty Extent
    $TargetsChanged = $False

    $VMHosts = $null
    if ($VMHostName) {
        $VMHosts = $Cluster| Get-VMHost -Name $VMHostName
    }
    else {
        $VMHosts = $Cluster | Get-VMHost
    }
    if (-not $VMHosts) {
        throw "No hosts found in cluster $ClusterName"
    }

    # Remove iSCSI ip address from static discovery from all of hosts if there is a match
    $HBAs =  $VMHosts | Get-VMHostHba -Type iScsi
    foreach ($HBA in $HBAs) {
        $DeviceIds = ($HBA | Get-ScsiLun).CanonicalName

        # Find if any of the devices is used as backing for a datastore
        $IsDeviceInUse = $False
        foreach ($DeviceId in $DeviceIds) {
            if ($DatastoreDisks.DiskName -contains $DeviceId) {
                $IsDeviceInUse = $True
                break
            }
        }
        if ($IsDeviceInUse) {
            Write-Warning "Datastore disk $DeviceId for host $($HBA.VMHost.Name) is in use, skipping iSCSI target removal"
        }
        else {
            $Targets = $HBA | Get-IScsiHbaTarget | Where-Object {($_.Type -eq "Static") -and ($iSCSIAddressList -contains $_.Address)}
            foreach ($Target in $Targets) {
                Write-Host "Removing iSCSI target $Target from host $($HBA.VMHost.Name)"
                try {
                    $Target | Remove-IScsiHbaTarget -Confirm:$false
                    $TargetsChanged = $True
                }
                catch {
                    Write-Error "Failed to remove iSCSI target $Target from host $($HBA.VMHost.Name) with error: $_"
                }
            }
        }
    }

    if ($TargetsChanged) {
        # Rescan after removing the iSCSI targets
        Write-Host "Rescanning storage"
        $Cluster | Get-VMHost | Get-VMHostStorage -RescanAllHba -RescanVMFS | Out-Null
    }
}

<#
    .SYNOPSIS
     This function connects all ESXi host(s) to the specified storage cluster node/target via NVMe/TCP.

     1. vSphere Cluster Name
     2. Storage Node EndPoint Network address
     3. Storage SystemNQN
     4. NVMe/TCP Admin Queue Size (Optional)
     5. Controller Id (Optional)
     6. IO Queue Number (Optional)
     7. IO Queue Size (Optional)
     8. Keep Alive Timeout (Optional)
     9. Target Port Number (Optional)


    .PARAMETER ClusterName
     vSphere Cluster Name

    .PARAMETER NodeAddress
     Storage Node EndPoint Address

    .PARAMETER StorageSystemNQN
     Storage system NQN

    .PARAMETER  AdminQueueSize
     NVMe/TCP Admin Queue Size, default 32

    .PARAMETER  ControllerId
     NVMe/TCP Controller ID, default 65535

    .PARAMETER  IoQueueNumber
     IO Queue Number, default 8

    .PARAMETER IoQueueSize
     IO Queue Size, default 256

    .PARAMETER KeepAliveTimeout
     Keep Alive Timeout, default 256

    .PARAMETER  PortNumber
     Target Port Number, default 4420

    .EXAMPLE
     Connect-NVMeTCPTarget ClusterName "Cluster-001" -NodeAddress "192.168.0.1" -StorageSystemNQN "nqn.2016-01.com.lightbitslabs:uuid:46edb489-ba18-4dd4-a157-1d8eb8c32e21"

    .INPUTS
     vSphere Cluster Name, Storage Node Address, Storage System NQN

    .OUTPUTS
     None.
#>
function Connect-NVMeTCPTarget {
    [CmdletBinding()]
    [AVSAttribute(10, UpdatesSDDC = $false, AutomationOnly = $true)]
    Param
    (
        [Parameter(
            Mandatory = $true,
            HelpMessage = 'vSphere Cluster Name')]
        [String] $ClusterName,

        [Parameter(
            Mandatory = $true,
            HelpMessage = 'Target storage Node datapath address')]
        [string] $NodeAddress,

        [Parameter(
            Mandatory = $true,
            HelpMessage = 'Target storage SystemNQN')]
        [string]     $StorageSystemNQN,

        [Parameter(
            Mandatory = $false,
            HelpMessage = 'NVMe/TCP Admin Queue Size')]
        [int]     $AdminQueueSize = 32,

        [Parameter(
            Mandatory = $false,
            HelpMessage = 'NVMe/TCP Controller Id')]
        [int]     $ControllerId = 65535,

        [Parameter(
            Mandatory = $false,
            HelpMessage = 'NVMe/TCP IO Queue Number')]
        [int]     $IoQueueNumber = 8,

        [Parameter(
            Mandatory = $false,
            HelpMessage = 'NVMe/TCP IO Queue Size')]
        [int]     $IoQueueSize = 256,


        [Parameter(
            Mandatory = $false,
            HelpMessage = 'Keep Alive Timeout')]
        [int]     $KeepAliveTimeout = 256,

        [Parameter(
            Mandatory = $false,
            HelpMessage = 'Port Number')]
        [int]     $PortNumber = 4420

    )

    Write-Host "Connecting to target via Storage Adapter from ESXi host(s) under Cluster " $ClusterName
    Write-Host " " ;

    $Cluster = Get-Cluster -Name $ClusterName -ErrorAction Ignore
    if (-not $Cluster) {
        throw "Cluster $ClusterName does not exist."
    }

    $VmHosts = $Cluster | Get-VMHost

    foreach ($VmHost in $VMHosts) {

        if ($VmHost.ConnectionState -ne "Connected") {
            Write-Host "ESXi host $($VmHost.Name) must be in connected state, ignoring operation because of current state "$VmHost.ConnectionState
            Write-Host ""
            continue
        }

        $StorageAdapters = $VmHost | Get-VMHostHba
        $HostEsxcli = $null;
        try {
            $HostEsxcli = Get-EsxCli -VMHost $VmHost.Name
        }
        catch {
            Write-Error "Failed to execute Get-EsxCli cmdlet on host $($VmHost.Name), continue connecting rest of the host(s) "
            continue
        }

        Write-Host "Connected to host via PowerCLI-esxcli $($VmHost.Name)"

        foreach ($StorageAdapter in $StorageAdapters) {

            if (($StorageAdapter.Driver -eq "nvmetcp")) {

                if ($HostEsxcli) {
                    $Name = $StorageAdapter.Name.ToString().Trim()
                    Write-Host "Connecting Adapter $($Name) to storage controller"
                    try {

                        $EsxCliResult = $HostEsxcli.nvme.fabrics.connect(
                            $Name, $AdminQueueSize, $ControllerId,
                            $null, $IoQueueNumber, $IoQueueSize, $NodeAddress,
                            $KeepAliveTimeout, $PortNumber, $StorageSystemNQN, $null, $null
                        );

                        if ($EsxCliResult) {
                            Write-Host "ESXi host $($VmHost.Name) is connected to storage controller via " $Name
                        }
                        else {
                            Write-Host "Failed to connect ESXi host $($VmHost.Name) to storage controller "
                        }

                        Write-Host "Connecting Controller status: "$EsxCliResult;
                    }
                    catch {
                        Write-Error "Failed to connect ESXi NVMe/TCP storage adapter to storage controller. $($_.Exception) "
                    }
                }
            }
        }
        Write-Host "Rescanning NVMe/TCP storage adapter.."
        $RescanResult = Get-VMHostStorage -VMHost $VmHost.Name -RescanAllHba
        Write-Host "Rescanning Completed."
        Write-Host ""
    }


}

<#
    .SYNOPSIS
     This function disconnects all ESXi host(s) from the specified storage cluster node/target.

     1. vSphere Cluster Name
     2. Storage SystemNQN

    .PARAMETER ClusterName
     vSphere Cluster Name

    .PARAMETER StorageSystemNQN
     Storage system NQN

    .EXAMPLE
     Disconnect-NVMeTCPTarget -ClusterName "Cluster-001"  -StorageSystemNQN "nqn.2016-01.com.lightbitslabs:uuid:46edb489-ba18-4dd4-a157-1d8eb8c32e21"

    .INPUTS
     vSphere Cluster Name, Storage SystemNQN

    .OUTPUTS
     None.
#>
function Disconnect-NVMeTCPTarget {
    [CmdletBinding()]
    [AVSAttribute(10, UpdatesSDDC = $false, AutomationOnly = $true)]

    Param
    (
        [Parameter(
            Mandatory = $true,
            HelpMessage = 'vSphere Cluster Name')]
        [String] $ClusterName,

        [Parameter(
            Mandatory = $true,
            HelpMessage = 'Target storage SystemNQN')]
        [string] $StorageSystemNQN
    )

    Write-Host "Disconnecting ESXi host(s) from storage target under Cluster " $ClusterName
    Write-Host " " ;

    $Cluster = Get-Cluster -Name $ClusterName -ErrorAction Ignore
    if (-not $Cluster) {
        throw "Cluster $ClusterName does not exist."
    }

    $VmHosts = $Cluster | Get-VMHost
    foreach ($VmHost in $VMHosts) {

        if ($VmHost.ConnectionState -ne "Connected") {
            Write-Host "ESXi host $($VmHost.Name)  must be in connected state, ignoring operation because of current state "$VmHost.ConnectionState
            Write-Host ""
            continue
        }

        $ProvisionedDevices = Get-Datastore -VMHost $VmHost.Name | where-object{$_.ExtensionData.Info.Vmfs.Extent.DiskName -like  'eui.*'}
        if(($Null -ne $ProvisionedDevices) -and ($ProvisionedDevices.Length -gt 0)){
            Write-Host "Storage device(s) found on host $($VmHost.Name) from target, skipping to disconnect."
            Write-Host ""
            continue
        }

        $StorageAdapters = $VmHost | Get-VMHostHba
        if (!$StorageAdapters) {
            Write-Host "No Storage adapter to disconnect"
            continue

        }

        $HostEsxcli = $null;
        try {
            $HostEsxcli = Get-EsxCli -VMHost $VmHost.Name
        }
        catch {
            Write-Error "Failed to execute Get-EsxCli cmdlet on host $($VmHost.Name), continue diconnecting rest of the host(s) "
            continue
        }

        Write-Host "Connected to host via PowerCLI-esxcli $($VmHost.Name)"
        if ($HostEsxcli) {
            $Controllers = $HostEsxcli.nvme.controller.list();
            if ($Controllers -and $Controllers.Count -ge 0) {
                foreach ($item in $Controllers) {

                    try {
                        Write-Host "Diconnecting "$item.Adapter
                        $result = $HostEsxcli.nvme.fabrics.disconnect($item.Adapter, $item.ControllerNumber, $StorageSystemNQN);
                        Write-Host "Diconnecting Controller status: "$result;
                    }
                    catch {
                        Write-Host "Failed to disconnect controller $($_.Exception)"
                    }

                }

                Write-Host "Rescanning NVMe/TCP storage adapter.."
                $RescanResult = Get-VMHostStorage -VMHost $VmHost.Name -RescanAllHba
                Write-Host "Rescanning Completed."
            }

            else {
                Write-Host "No NVMe/TCP controller found on given host " $VmHost.Name
            }
        }

        Write-Host ""
    }
}


<#
    .SYNOPSIS
     This function removes VMFS datastore on a given ESXi Cluster.

     1. vSphere Cluster Name
     2. Datastore Name

    .PARAMETER HostAddress
     vSphere Cluster Name

    .PARAMETER DatastoreName
     Datastore Name


    .EXAMPLE
     Remove-VmfsDatastore -ClusterName "vSphere-cluster-001"  -DatastoreName "datastore-name-01"

    .INPUTS
     vSphere Cluster Name, Datastore name

    .OUTPUTS
     None.
#>

function Remove-VmfsDatastore {
    [CmdletBinding()]
    [AVSAttribute(10, UpdatesSDDC = $false, AutomationOnly = $true)]

    Param
    (

        [Parameter(
            Mandatory = $true,
            HelpMessage = 'vSphere Cluster Name')]
        [string] $ClusterName,

        [Parameter(
            Mandatory = $true,
            HelpMessage = ' Existing datastore name')]
        [string] $DatastoreName
    )

    Write-Host "Removing datastore $($DatastoreName) accessible to ESXi host(s) in the cluster "  $ClusterName
    $AvailableDatastore = $null

    $ClusterName = $ClusterName.Trim()

    $Cluster = Get-Cluster -Name $ClusterName -ErrorAction Ignore
    if (-not $Cluster) {
        throw "Cluster $ClusterName does not exist."
    }

    $AvailableDatastore = Get-Datastore -Name $DatastoreName -ErrorAction ignore
    if ( (-not $AvailableDatastore)  -or ($AvailableDatastore.State -eq "Unavailable")) {
        throw "Datastore $DatastoreName does not exist Or datastore is in Unvailable state."

    }

    $VMs = Get-VM -Datastore $DatastoreName -ErrorAction ignore
    if ($VMs){
        throw "Datastore $DatastoreName is hosting worker virtual machines and can't be deleted"

    }

    $VmHosts = $Cluster | Get-VMHost -State "Connected"
    $RelatedVmHosts = Get-VMHost -Datastore $DatastoreName -State "Connected"

    $DeleteDs = $true

    foreach ($RltdHost in $RelatedVmHosts){
            if($RltdHost.Parent.Name.Trim() -ne $ClusterName){
                $DeleteDs = $false
                break;
            }
    }

   $IsDatastoreRemoved=$false
   if($DeleteDs){
    try {
        Write-Host "Removing datastore using esxi host $($RelatedVmHosts[0].Name) as reference host."
        Remove-Datastore -VMHost $RelatedVmHosts[0].Name -Datastore $DatastoreName -Confirm:$false
        $AvailableDatastore = $null
        $AvailableDatastore = Get-Datastore -Name $DatastoreName -ErrorAction ignore
        if (-not $AvailableDatastore) {
            Write-Host "Datastore removed. "
            $IsDatastoreRemoved=$true
        }
    }
    catch {
        throw "Failed to remove datasore $($DatastoreName)."
    }
  }

 else{

     Write-Host "Datastore is shared, Unmounting datastore from each host under the cluster $($ClusterName)"
     $VmfsUuid = $AvailableDatastore.ExtensionData.info.Vmfs.uuid
     foreach ($VmHost in $VMHosts) {

        try {
            $HostStorageSystem = Get-View $VmHost.Extensiondata.ConfigManager.StorageSystem
            $HostStorageSystem.UnmountVmfsVolume($VmfsUuid) | Out-Null

        }
        catch {
          Write-Host "Failed to unmount datastore from host "$VmHost.Name
        }
     }
  }

  Write-Host "Rescanning datastore "
  $RescanResult = Get-VMHostStorage -VMHost $RelatedVmHosts[0].Name -RescanAllHba

  if (-not($IsDatastoreRemoved)){
        Write-Host "Datastore was found but did't remove, instead unmounted from ESXi hosts under the given cluster."
   }

   Write-Host " " ;

}


<#
   .DESCRIPTION
    Mount a VMFS datastore to all ESXi host(s) under the given vSphere cluster.

   .PARAMETER ClusterName
    vSphere Cluster name

   .PARAMETER DatastoreName
    Datastore name

   .EXAMPLE
    Mount-VmfsDatastore -ClusterName "myCluster" -DatastoreName "myDatastore"

   .INPUTS
    vCenter vSphere cluster name and datastore name.

   .OUTPUTS
    None.
 #>
function Mount-VmfsDatastore {
  [CmdletBinding()]
  [AVSAttribute(10, UpdatesSDDC = $false, AutomationOnly = $true)]
  Param (
         [ Parameter(
            Mandatory=$true,
            HelpMessage = 'vSphere Cluster name in vCenter')]
            [ValidateNotNull()]
            [String]
            $ClusterName,
            [Parameter(
                Mandatory=$true,
                HelpMessage = 'Name of VMFS datastore to be mounted on host(s) in vCenter')]
            [ValidateNotNull()]
            [String]
            $DatastoreName
        )

    $Cluster = Get-Cluster -Name $ClusterName -ErrorAction Ignore
    if (-not $Cluster) {
        throw "Cluster $ClusterName does not exist."
    }

    $Datastore = Get-Datastore -Name $DatastoreName -ErrorAction Ignore
    if (-not $Datastore) {
                throw "Datastore $DatastoreName does not exist."
    }

    if ("VMFS" -ne $Datastore.Type) {
         throw "Datastore $DatastoreName is of type $($Datastore.Type). This cmdlet can only process VMFS datastores."
    }

    Write-Host "Mounting datastore $DatastoreName to all host(s) in the given vSphere cluster."

    $HostViewDiskName = $Datastore.ExtensionData.Info.vmfs.extent[0].Diskname
    if ($null -eq $HostViewDiskName){
         throw "Could't find backing device for the datastore $($DatastoreName)"
    }

    $VmHosts = $Cluster | Get-VMHost

    foreach ($VmHost in $VmHosts){

      $Devices = $VmHost.ExtensionData.config.StorageDevice.ScsiLun | Where-Object { $_.DevicePath -like "*$($HostViewDiskName)*" }
      if ($null -eq $Devices){
          Write-Host "Could't find device on ESXi host $($VmHost.Name) for device UUID  $($HostViewDiskName), skipping to mount datastore"
         continue
      }

      $HostView = Get-View $VmHost
      $StorageSys = Get-View $HostView.ConfigManager.StorageSystem
      Write-Host "Mounting VMFS Datastore $($Datastore.Name) on host $($HostView.Name)"
      try{
          $StorageSys.MountVmfsVolume($Datastore.ExtensionData.Info.vmfs.uuid);
      }
      catch{
           Write-Error "Failed to VMFS Datastore $($Datastore.Name) on host $($HostView.Name)"
      }

      Write-Host "Datastore $($Datastore.Name) mounted successfully on host, rescanning now.. $($hostview.Name)."
      $VmHost | Get-VMHostStorage -RescanAllHba -RescanVmfs | Out-Null
    }

  }


<#
    .SYNOPSIS
     This function list all VMFS datastores accessible to host(s) under the given ESXi Cluster.

    .PARAMETER ClusterName
     vSphere Cluster Name

    .EXAMPLE
     Get-VmfsDatastore -ClusterName "vSphere-cluster-001"

    .INPUTS
     vSphere Cluster Name

    .OUTPUTS
     None.
#>

function Get-VmfsDatastore {
    [CmdletBinding()]
    [AVSAttribute(10, UpdatesSDDC = $false)]

    Param
    (
      [Parameter(
            Mandatory = $true,
            HelpMessage = 'vSphere Cluster Name')]
      [string] $ClusterName

    )

    Write-Host "Collecting all available VMFS datastores accessible to ESXi host(s) in the cluster "  $ClusterName
    Write-Host ""
    $ClusterName = $ClusterName.Trim()

    $Cluster = Get-Cluster -Name $ClusterName -ErrorAction Ignore
    if (-not $Cluster) {
        throw "Cluster $($ClusterName) does not exist."
    }

    $VmHosts = $Cluster | Get-VMHost -ErrorAction Ignore
    if (-not $VmHosts) {
        throw "No ESXi host found under $($ClusterName)."
    }


    $Datastores = Get-VMHost -Name $VmHosts | Get-Datastore | Where-Object {$_.Type -match "VMFS"} | Get-Unique

    if ( -not $Datastores) {
        Write-Host "No Datastore found under the given cluster."
        return

    }

    $NamedOutputs = @{}

    foreach ($Datastore in $Datastores){
      $Hosts = Get-VMHost -Datastore $Datastore.Name | Select-Object select -ExpandProperty Name -ErrorAction Ignore
      $VmfsUuid = $Datastore.ExtensionData.info.Vmfs.uuid
      $HostViewDiskName = $Datastore.ExtensionData.Info.vmfs.extent[0].Diskname;
      $NamedOutputs[$Datastore.Name] = "
           {
           Name : $($Datastore.Name),
           Capacity : $($Datastore.CapacityGB),
           FreeSpace : $($Datastore.FreeSpaceGB),
           Type : $($Datastore.Type),
           UUID : $($VmfsUuid),
           Device : $($HostViewDiskName),
           State : $($Datastore.State),
           Hosts : $($Hosts),
           }"
    }

   if($NamedOutputs.Count -gt 0){

      Write-host $NamedOutputs | ConvertTo-Json -Depth 10
   }

   Set-Variable -Name NamedOutputs -Value $NamedOutputs -Scope Global

   Write-Host " "

}


    <#
    .SYNOPSIS
     This function collects all ESXi host(s) along with detailed inventory under a given vSphere Cluster.

    .PARAMETER -ClusterName
     vSphere Cluster Name

    .EXAMPLE
     Get-VmfsHosts -ClusterName "vSphere-cluster-001"

    .INPUTS
     vSphere Cluster Name

    .OUTPUTS
     NamedOutputs Detailed ESXi host(s) inventory
#>

function Get-VmfsHosts {
    [CmdletBinding()]
    [AVSAttribute(10, UpdatesSDDC = $false)]

    Param
    (
        [Parameter(
            Mandatory = $true,
            HelpMessage = 'vSphere Cluster Name')]
        [String] $ClusterName

    )

    Write-Host "Collecting detailed inventory of all ESXi host(s) under vSphere Cluster $($ClusterName), takes seconds .."
    Write-Host " " ;

    $Cluster = Get-Cluster -Name $ClusterName -ErrorAction Ignore
    if (-not $Cluster) {
        throw "Cluster $($ClusterName) does not exist."
    }


    $NamedOutputs = @{}
    $VmHosts = $Cluster | Get-VMHost

    foreach ($VmHost in $VmHosts) {
     $Datastores = $VmHost | Get-Datastore | Where-Object { $_.Type -match "VMFS" } | Select-Object select -ExpandProperty Name
     $NamedOutputs[$VmHost.Name] = "
     {
      Name : $($VmHost.Name),
      Version : $($VmHost.Version),
      ConnectionState : $($VmHost.ConnectionState),
      PowerState : $($VmHost.PowerState),
      State : $($VmHost.State),
      HostNQN : $($VmHost.ExtensionData.Hardware.SystemInfo.QualifiedName.Value),
      Uuid : $($VmHost.ExtensionData.Hardware.SystemInfo.Uuid),
      Datastores: $($Datastores),
      Extension : $($VmHost.ExtensionData.config.StorageDevice.NvmeTopology | ConvertTo-JSON -Depth 2)
     }"
   }


   Set-Variable -Name NamedOutputs -Value $NamedOutputs -Scope Global
   Write-Host ""

}


<#
    .SYNOPSIS
     This function collects Storage Adapter info for ESXi host(s) in a given vSphere Cluster.

    .PARAMETER -ClusterName
     vSphere Cluster Name

    .EXAMPLE
     Get-StorageAdapters -ClusterName "vSphere-cluster-001"

    .INPUTS
     vSphere Cluster Name

    .OUTPUTS
     NamedOutputs detailed storage adapters inventory
#>

function Get-StorageAdapters {
    [CmdletBinding()]
    [AVSAttribute(10, UpdatesSDDC = $false)]

    Param
    (
        [Parameter(
            Mandatory = $true,
            HelpMessage = 'vSphere Cluster Name')]
        [String] $ClusterName

    )

    Write-Host "Collecting storage adapters inventory of all ESXi host(s) under vSphere Cluster $($ClusterName)"
    Write-Host " " ;

    $Cluster = Get-Cluster -Name $ClusterName -ErrorAction Ignore
    if (-not $Cluster) {
        throw "Cluster $($ClusterName) does not exist."
    }

    $NamedOutputs = @{}
    $VmHosts = $Cluster | Get-VMHost
    foreach ($VmHost in $VmHosts) {
        $Adapters = $Null
        try {
            $Adapters = Get-VMHostHba -VMHost $VmHost.Name -ErrorAction Ignore
        }
        catch {
            Write-Error "Failed to collect VMKernel Info on host $($VmHost.Name), continue collecting about rest of the host(s)."
            continue
        }

        $StorageAdapters = New-Object System.Collections.ArrayList
        if (-not $Adapters) {
            continue
        }

        foreach ($Adapter in $Adapters) {
            $St = $Adapter | Select-Object -Property * -ExcludeProperty "VMHost"
            $StorageAdapters.Add($St) | Out-Null

        }
        $NamedOutputs.Add($VmHost.Name.Trim(), ($StorageAdapters | ConvertTo-Json -Depth 2))
    }


    Set-Variable -Name NamedOutputs -Value $NamedOutputs -Scope Global
    Write-Host ""

}

<#
    .SYNOPSIS
     This function collects storage vmkernel adapter for ESXi host(s) in a given vSphere Cluster.

    .PARAMETER -ClusterName
     vSphere Cluster Name

    .EXAMPLE
     Get-VmKernelAdapters -ClusterName "vSphere-cluster-001"

    .INPUTS
     vSphere Cluster Name

    .OUTPUTS
     NamedOutputs detailed storage vmkernel adapters inventory.
#>

function Get-VmKernelAdapters {
    [CmdletBinding()]
    [AVSAttribute(10, UpdatesSDDC = $false)]

    Param
    (
        [Parameter(
            Mandatory = $true,
            HelpMessage = 'vSphere Cluster Name')]
        [String] $ClusterName

    )

    Write-Host "Collecting VMKernel adapters inventory of all ESXi host(s) under vSphere Cluster $($ClusterName)"
    Write-Host " " ;

    $Cluster = Get-Cluster -Name $ClusterName -ErrorAction Ignore
    if (-not $Cluster) {
        throw "Cluster $($ClusterName) does not exist."
    }


    $NamedOutputs = @{}
    $VmHosts = $Cluster | Get-VMHost

    foreach ($VmHost in $VmHosts) {
        $KernelAdapters = $null
        try {
            $KernelAdapters = Get-VMHostNetworkAdapter -VMHost $VmHost.Name -VMKernel
        }
        catch {
            Write-Error "Failed to collect VMKernel info on host $($VmHost.Name), continue collecting from other host(s)."
            continue
        }

        $VmKernelAdapters = New-Object System.Collections.ArrayList
        if (-not $KernelAdapters) {
            continue
        }

        foreach ($Adapter in $KernelAdapters) {
            $Vmk = $Adapter | Select-Object -Property * -ExcludeProperty "VMHost"
            $VmKernelAdapters.Add($Vmk) | Out-Null

        }
        $NamedOutputs.Add($VmHost.Name.Trim(), ($VmKernelAdapters | ConvertTo-Json -Depth 2))
    }


    Set-Variable -Name NamedOutputs -Value $NamedOutputs -Scope Global
    Write-Host ""

}

<#
    .SYNOPSIS
     This function enables NVMeTCP storage services on given vmkernel adapter for a host.

    .PARAMETER -HostAddress
     ESXi host network address

    .PARAMETER VmKernel
     Storage VMKernel name

    .EXAMPLE
     Set-NVMeTCP -HostAddress "192.168.10.11" -VmKernel "vmk0"

    .INPUTS
     ESXi host network address
     Storage VMKernel name

    .OUTPUTS
     NamedOutputs operation result.
#>

function Set-NVMeTCP {
    [CmdletBinding()]
    [AVSAttribute(10, UpdatesSDDC = $false, AutomationOnly = $true)]

    Param
    (
        [Parameter(
            Mandatory = $true,
            HelpMessage = 'ESXi host network address')]
        [String] $HostAddress,
        [Parameter(
            Mandatory = $true,
            HelpMessage = 'Existing VMKernel adapter name')]
        [String] $VmKernel

    )

    Write-Host "Enabling NVMeTCP services on given VMKernal adapter for host $($HostAddress)"
    Write-Host " " ;

    $VmHost = Get-VMHost -Name $HostAddress -ErrorAction Ignore
    if (-not $VmHost) {
        throw "ESXi $($HostAddress) does not exist."
    }

    $VmKernel = $VmKernel.Trim()
    $NamedOutputs = @{}

    $KernelAdapters = $null
    try {
        $KernelAdapters = Get-VMHostNetworkAdapter -VMHost $VmHost.Name -VMKernel -Name $VmKernel
    }
    catch {
        Write-Host "Failed to collect VMKernel adapters controller $($_.Exception)"
        throw "Failed to collect VMKernel adapters controller $($_.Exception)"
    }

    if (-not $KernelAdapters -or $KernelAdapters.Count -eq 0) {
        throw "Didn't find VMKernel adapters on host"
    }

    $HostEsxcli = Get-EsxCli -VMHost $VmHost.Name -ErrorAction stop

    $isEnabled = $HostEsxcli.network.ip.interface.tag.add($VmKernel, 'NVMeTCP')

    if ($isEnabled) {
        Get-VMHostStorage -VMHost $HostAddress -RescanAllHba | Out-Null
        $NamedOutputs.Add($VmKernel, "NVMe/TCP Service enabled successfully.")
    }
    else {
        $NamedOutputs.Add($VmKernel, "Failed to enable NVMe/TCP Service on host.")
    }

    if ($NamedOutputs.Count -gt 0) {
        Write-host $NamedOutputs | ConvertTo-Json -Depth 10
    }
    Set-Variable -Name NamedOutputs -Value $NamedOutputs -Scope Global
    Write-Host ""

}


<#
    .SYNOPSIS
     This function creates new NVMe/TCP storage adapter on given ESXi host.

    .PARAMETER -HostAddress
     ESXi host network address

    .PARAMETER VmKernel
     Storage Nic name

    .EXAMPLE
     New-NVMeTCPAdapter -HostAddress "192.168.10.11" -VmNic "vmnic0"

    .INPUTS
     ESXi host network address
     Storage NIC name

    .OUTPUTS
     NamedOutputs operation result.
#>

function New-NVMeTCPAdapter {
    [CmdletBinding()]
    [AVSAttribute(10, UpdatesSDDC = $false, AutomationOnly = $true)]

    Param
    (
        [Parameter(
            Mandatory = $true,
            HelpMessage = 'ESXi host network address')]
        [String] $HostAddress,
        [Parameter(
            Mandatory = $true,
            HelpMessage = 'Existing Physical NIC  name')]
        [String] $VmNic

    )

    Write-Host "Creating a new NVMe/TCP adapter using storage nic on host $($HostAddress)"
    Write-Host " " ;

    $VmHost = Get-VMHost -Name $HostAddress -ErrorAction Ignore
    if (-not $VmHost) {
        throw "ESXi $($HostAddress) does not exist."
    }

    $VmNic = $VmNic.Trim()
    $NamedOutputs = @{}

    $Nics = $null
    try {
        $Nics = Get-VMHostNetworkAdapter -VMHost $VmHost.Name -Physical -Name $VmNic
    }
    catch {
        Write-Host "Failed to collect physical inventory Nic  $($_.Exception)"
        throw "Failed to collect physical inventory Nic  $($_.Exception)"
    }

    if (-not $Nics -or $Nics.Count -eq 0) {
        throw "Didn't find Nic adapters on host"
    }

    $HostEsxcli = Get-EsxCli -VMHost $VmHost.Name -ErrorAction stop
    $IsCreated = $HostEsxcli.nvme.fabrics.enable($VmNic, 'TCP');
    if ($IsCreated) {
        $NamedOutputs.Add($VmNic, "NVMe/TCP adapter created successfully.")
        Get-VMHostStorage -VMHost $HostAddress -RescanAllHba | Out-Null
    }
    else {
        $NamedOutputs.Add($VmNic, "Failed to create NVMe/TCP adapter.")
    }

    if ($NamedOutputs.Count -gt 0) {
        Write-host $NamedOutputs | ConvertTo-Json -Depth 10
    }

    Set-Variable -Name NamedOutputs -Value $NamedOutputs -Scope Global
    Write-Host ""

}

<#
    .SYNOPSIS
     This function collects all VMs on the provided datastore and creates snapshot of each virtual machine.

    .PARAMETER -ClusterName
     vSphere Cluster Name

    .PARAMETER -DatastoreName
     Datastore name


    .EXAMPLE
     New-VmfsVmSnapshot -ClusterName "vSphere-cluster-001" -DatastoreName "myDatastore"

    .INPUTS
     vSphere cluster name, datastore name

    .OUTPUTS
     None.
#>

function New-VmfsVmSnapshot {
    [CmdletBinding()]
    [AVSAttribute(10, UpdatesSDDC = $false, AutomationOnly = $true)]

    Param
    (
        [Parameter(
            Mandatory = $true,
            HelpMessage = 'vSphere Cluster Name')]
        [String] $ClusterName,
        [Parameter(
            Mandatory = $true,
            HelpMessage = 'datastore name')]
        [String] $datastoreName

    )

    Write-Host "Creating snapshot of all VMs on the given datastore accessible to cluster $($ClusterName)"
    Write-Host " " ;

    $Cluster = Get-Cluster -Name $ClusterName -ErrorAction Ignore
    if (-not $Cluster) {
        throw "Cluster $($ClusterName) does not exist."
    }

    $Datastore = Get-Datastore -Name $DatastoreName -RelatedObject $Cluster -ErrorAction Ignore
    if (-not $Datastore) {
        throw "Datastore $DatastoreName does not exist."
    }


    $NamedOutputs = @{}
    $Vms = Get-VM -Datastore $Datastore

    foreach ($Vm in $Vms) {
        $timeStamp = Get-Date -Format o | ForEach-Object { $_ -replace ":", "-" }
        $SnapshotName = $Vm.Name + "-" + $timeStamp

        if (!$Vm.ExtensionData) {
            Write-Host "Skipping to create snapshot of virtual machine $($Vm.Name), becuase of unavailable configuration."
            continue
        }

        if (($Vm.ExtensionData.OverallStatus -ne "green") -or ($Vm.ExtensionData.guestHeartbeatStatus -ne "green")) {
            Write-Host "Skipping to create snapshot of virtual machine $($Vm.Name) becuase health status is not OK."
            continue
        }

        try {
            $Snapshot = New-Snapshot -VM $Vm -Quiesce -Name $SnapshotName -ErrorAction Ignore
            Write-Host "Snapshot $($Snapshot.Name) created."
        }
        catch {
            Write-Host "Failed to creat snapshot for $($Vm.Name) $($_.Exception)"
            throw "Failed to creat snapshot for $($Vm.Name) $($_.Exception)"
        }
    }

    Set-Variable -Name NamedOutputs -Value $NamedOutputs -Scope Global
    Write-Host ""

}

<#
    .SYNOPSIS
     This function repairs HA configuration on all hosts in a given vSphere Cluster.

    .PARAMETER ClusterName
     vSphere Cluster Name

    .EXAMPLE
     Repair-HAConfiguration -ClusterName "vSphere-cluster-001"

    .INPUTS
     vSphere Cluster Name
#>
function Repair-HAConfiguration {
    [CmdletBinding()]
    [AVSAttribute(10, UpdatesSDDC = $false, AutomationOnly = $true)]
    Param
    (
        [Parameter(
            Mandatory = $true,
            HelpMessage = 'vSphere Cluster Name')]
        [String] $ClusterName
    )

    $Cluster = Get-Cluster -Name $ClusterName -ErrorAction Ignore
    if (-not $Cluster) {
        throw "Cluster $($ClusterName) does not exist."
    }

    $VMHosts = $null
    try {
        $VMHosts = Get-Cluster $ClusterName | Get-VMHost
    }
    catch {
        Write-Host "Failed to collect cluster hosts $($_.Exception)"
        throw "Failed to collect cluster hosts $($_.Exception)"
    }

    $Success = $true
    foreach ($VMHost in $VMHosts) {
        $HostAddress = $VMHost.Name
        Write-Host "Repairing HA configuration on host $HostAddress"
        try {
            $VMHost.ExtensionData.ReconfigureHostForDAS()
        } catch {
            Write-Error "Failed to repair HA configuration on host $HostAddress"
            $Success = $false
        }
    }
    if (-not $Success) {
        throw "Failed to repair HA configuration on one or more hosts"
    }
}

<#
    .SYNOPSIS
     This function clears disconnected iSCSI targets on all hosts in a given vSphere Cluster.

    .PARAMETER ClusterName
     vSphere Cluster Name

    .PARAMETER VMHostName
     ESXi host name. If not specified, all hosts in the cluster will be used.

    .EXAMPLE
     Clear-DisconnectedIscsiTargets -ClusterName "vSphere-cluster-001"

    .INPUTS
     vSphere Cluster Name
#>
function Clear-DisconnectedIscsiTargets {
    [CmdletBinding()]
    [AVSAttribute(10, UpdatesSDDC = $false, AutomationOnly = $true)]
    Param
    (
        [Parameter(
            Mandatory = $true,
            HelpMessage = 'vSphere Cluster Name')]
        [String] $ClusterName,

        [Parameter(
            Mandatory = $false,
            HelpMessage = 'VMHost Name')]
        [String] $VMHostName
    )

    $Cluster = Get-Cluster -Name $ClusterName -ErrorAction Ignore
    if (-not $Cluster) {
        throw "Cluster $($ClusterName) does not exist."
    }

    $VMHosts = $null
    try {
        if ($VMHostName) {
            $VMHosts = $Cluster | Get-VMHost -Name $VMHostName
        } else {
            $VMHosts = $Cluster | Get-VMHost
        }
    }
    catch {
        throw "Failed to collect cluster hosts $($_.Exception)"
    }

    if (-not $VMHosts) {
        throw "No matching hosts found in cluster $ClusterName"
    }

    foreach ($VMHost in $VMHosts) {
        $IscsiTargetRemoved = $false
        $HostAddress = $VMHost.Name
        Write-Host "Clearing disconnected iSCSI targets on host $HostAddress"

        $EsxCli = Get-EsxCli -VMHost $VMHost.Name -V2

        $DisconnectedSessions = $Esxcli.iscsi.session.connection.list.Invoke() | Where-Object { $_.State.Trim() -ne "logged_in" }
        foreach ($session in $DisconnectedSessions) {
            try {
                Write-Host "Clearing disconnected iSCSI target $($session.ConnectionAddress) on host $HostAddress"
                $targets = Get-IScsiHbaTarget | Where-Object { $_.Address -eq $session.ConnectionAddress }
                $targets | Remove-IScsiHbaTarget -Confirm:$false
                $IscsiTargetRemoved = $true
            }
            catch {
                Write-Error "Failed to clear disconnected iSCSI targets on host $HostAddress"
            }
        }
        if ($IscsiTargetRemoved) {
            Write-Host "Rescanning storage on host $HostAddress"
            $VMHost | Get-VMHostStorage -RescanAllHba -RescanVmfs
        }
    }
}
<<<<<<< HEAD

<#
    .SYNOPSIS
     This function tests connection from a VMHost or vCenter to remote target address.

    .PARAMETER ServerName
     VMHost name or vCenter ("VC" )

    .PARAMETER TargetIpAddress
     Target IP Address

    .PARAMETER TargetPort
     Target Port

    .EXAMPLE
        Test-ConnectionFromServer -ServerName "esxi-01" -TargetIpAddress 10.0.0.1 -TargetPort 443"
#>
function Test-ConnectionFromServer {
=======
<#
    .SYNOPSIS
     This function checks each cluster host connectivity to vmkernel interface

    .PARAMETER ClusterName
     vSphere Cluster Name

    .EXAMPLE
     Test-VMKernelConnectivity -ClusterName "vSphere-cluster-001"

    .INPUTS
     vSphere Cluster Name, Storage VMKernel name

#>

function Test-VMKernelConnectivity {
>>>>>>> 29e4bf21
    [CmdletBinding()]
    [AVSAttribute(10, UpdatesSDDC = $false, AutomationOnly = $true)]
    Param
    (
        [Parameter(
<<<<<<< HEAD
                Mandatory = $true,
                HelpMessage = 'VMHost name or vCenter ("VC"')]
        [String] $ServerName,
        [Parameter(
                Mandatory = $true,
                HelpMessage = 'Target IP Address')]
        [String] $TargetIpAddress,
        [Parameter(
                Mandatory = $true,
                HelpMessage = 'Target Port')]
        [ValidateSet(80, 443, 3260, 8084, 8009)]
        [int] $TargetPort
    )

    if ('VC' -eq $ServerName) {
        $SSHSession = $SSH_Sessions['VC']
    }
    else {
        $VMHost = Get-VMHost -Name $ServerName -ErrorAction Ignore
        if (-not $VMHost) {
            throw "VMHost $(ServerName) does not exist."
        }
        $SSHSession = $SSH_Sessions[$VMHost.Name]
    }
    if (-not $SSHSession) {
        throw "SSH session to VMHost $($VMHostName) does not exist."
    }
    $NamedOutputs = @{}
    $result = Invoke-SSHCommand -SSHSession $SSHSession -Command "nc -z -v $TargetIpAddress $TargetPort"
    if (0 -eq $result.ExitStatus) {
        Write-Host "Connection from VMHost $VMHostName to $TargetIpAddress : $TargetPort succeeded"
        $NamedOutputs["ConnectionStatus"] = "Succeeded"
    }
    else {
        throw "Connection from VMHost $VMHostName to $TargetIpAddress : $TargetPort failed"
    }
    Set-Variable -Name NamedOutputs -Value $NamedOutputs -Scope Global
=======
            Mandatory = $true,
            HelpMessage = 'vSphere Cluster Name')]
        [String] $ClusterName
    )

    $Cluster = Get-Cluster -Name $ClusterName -ErrorAction Ignore
    if (-not $Cluster) {
        throw "Cluster $($ClusterName) does not exist."
    }

    $VMHosts = $null
    try {
        $VMHosts = Get-Cluster $ClusterName | Get-VMHost
    }
    catch {
        Write-Host "Failed to collect cluster hosts $($_.Exception)"
        throw "Failed to collect cluster hosts $($_.Exception)"
    }

    $Success = $true
    foreach ($VMHost in $VMHosts) {
        $HostAddress = $VMHost.Name
        $NetworkInterfaces =  Get-VMHostNetworkAdapter -VMHost $VMHost | Where-Object {$_.Ip}
        foreach ($Nic in $NetworkInterfaces) {
            Write-Host "Checking connectivity to vmkernel interface $($Nic.Name) with address $($Nic.IP) on host $HostAddress"
            $esxcli = Get-EsxCli -VMHost $VMHost.Name -V2
            $params = $esxcli.network.diag.ping.CreateArgs()
            $params.host = $Nic.IP
            $result = $esxcli.network.diag.ping.Invoke($params)
            if ($result.Summary.Received -gt 0) {
                Write-Host "Ping to vmkernel interface $($VmKernel) on host $HostAddress is successful"
            }
            else {
                Write-Error "Ping to vmkernel interface $($VmKernel) on host $HostAddress failed"
                $Success = $false
            }
        }
    }
    if (-not $Success) {
        throw "Ping to vmkernel interface failed on one or more hosts"
    }
>>>>>>> 29e4bf21
}<|MERGE_RESOLUTION|>--- conflicted
+++ resolved
@@ -746,7 +746,7 @@
 
         [Parameter(
                 Mandatory=$false,
-                HelpMessage = 'VMHost name')]        
+                HelpMessage = 'VMHost name')]
         [String]
         $VMHostName,
 
@@ -1976,26 +1976,6 @@
         }
     }
 }
-<<<<<<< HEAD
-
-<#
-    .SYNOPSIS
-     This function tests connection from a VMHost or vCenter to remote target address.
-
-    .PARAMETER ServerName
-     VMHost name or vCenter ("VC" )
-
-    .PARAMETER TargetIpAddress
-     Target IP Address
-
-    .PARAMETER TargetPort
-     Target Port
-
-    .EXAMPLE
-        Test-ConnectionFromServer -ServerName "esxi-01" -TargetIpAddress 10.0.0.1 -TargetPort 443"
-#>
-function Test-ConnectionFromServer {
-=======
 <#
     .SYNOPSIS
      This function checks each cluster host connectivity to vmkernel interface
@@ -2012,51 +1992,11 @@
 #>
 
 function Test-VMKernelConnectivity {
->>>>>>> 29e4bf21
     [CmdletBinding()]
     [AVSAttribute(10, UpdatesSDDC = $false, AutomationOnly = $true)]
     Param
     (
         [Parameter(
-<<<<<<< HEAD
-                Mandatory = $true,
-                HelpMessage = 'VMHost name or vCenter ("VC"')]
-        [String] $ServerName,
-        [Parameter(
-                Mandatory = $true,
-                HelpMessage = 'Target IP Address')]
-        [String] $TargetIpAddress,
-        [Parameter(
-                Mandatory = $true,
-                HelpMessage = 'Target Port')]
-        [ValidateSet(80, 443, 3260, 8084, 8009)]
-        [int] $TargetPort
-    )
-
-    if ('VC' -eq $ServerName) {
-        $SSHSession = $SSH_Sessions['VC']
-    }
-    else {
-        $VMHost = Get-VMHost -Name $ServerName -ErrorAction Ignore
-        if (-not $VMHost) {
-            throw "VMHost $(ServerName) does not exist."
-        }
-        $SSHSession = $SSH_Sessions[$VMHost.Name]
-    }
-    if (-not $SSHSession) {
-        throw "SSH session to VMHost $($VMHostName) does not exist."
-    }
-    $NamedOutputs = @{}
-    $result = Invoke-SSHCommand -SSHSession $SSHSession -Command "nc -z -v $TargetIpAddress $TargetPort"
-    if (0 -eq $result.ExitStatus) {
-        Write-Host "Connection from VMHost $VMHostName to $TargetIpAddress : $TargetPort succeeded"
-        $NamedOutputs["ConnectionStatus"] = "Succeeded"
-    }
-    else {
-        throw "Connection from VMHost $VMHostName to $TargetIpAddress : $TargetPort failed"
-    }
-    Set-Variable -Name NamedOutputs -Value $NamedOutputs -Scope Global
-=======
             Mandatory = $true,
             HelpMessage = 'vSphere Cluster Name')]
         [String] $ClusterName
@@ -2098,5 +2038,65 @@
     if (-not $Success) {
         throw "Ping to vmkernel interface failed on one or more hosts"
     }
->>>>>>> 29e4bf21
+}
+
+<#
+    .SYNOPSIS
+     This function tests connection from a VMHost or vCenter to remote target address.
+
+    .PARAMETER ServerName
+     VMHost name or vCenter ("VC" )
+
+    .PARAMETER TargetIpAddress
+     Target IP Address
+
+    .PARAMETER TargetPort
+     Target Port
+
+    .EXAMPLE
+        Test-ConnectionFromServer -ServerName "esxi-01" -TargetIpAddress 10.0.0.1 -TargetPort 443"
+#>
+function Test-ConnectionFromServer {
+    [CmdletBinding()]
+    [AVSAttribute(10, UpdatesSDDC = $false, AutomationOnly = $true)]
+    Param
+    (
+        [Parameter(
+                Mandatory = $true,
+                HelpMessage = 'VMHost name or vCenter ("VC"')]
+        [String] $ServerName,
+        [Parameter(
+                Mandatory = $true,
+                HelpMessage = 'Target IP Address')]
+        [String] $TargetIpAddress,
+        [Parameter(
+                Mandatory = $true,
+                HelpMessage = 'Target Port')]
+        [ValidateSet(80, 443, 3260, 8084, 8009)]
+        [int] $TargetPort
+    )
+
+    if ('VC' -eq $ServerName) {
+        $SSHSession = $SSH_Sessions['VC']
+    }
+    else {
+        $VMHost = Get-VMHost -Name $ServerName -ErrorAction Ignore
+        if (-not $VMHost) {
+            throw "VMHost $(ServerName) does not exist."
+        }
+        $SSHSession = $SSH_Sessions[$VMHost.Name]
+    }
+    if (-not $SSHSession) {
+        throw "SSH session to VMHost $($VMHostName) does not exist."
+    }
+    $NamedOutputs = @{}
+    $result = Invoke-SSHCommand -SSHSession $SSHSession -Command "nc -z -v $TargetIpAddress $TargetPort"
+    if (0 -eq $result.ExitStatus) {
+        Write-Host "Connection from VMHost $VMHostName to $TargetIpAddress : $TargetPort succeeded"
+        $NamedOutputs["ConnectionStatus"] = "Succeeded"
+    }
+    else {
+        throw "Connection from VMHost $VMHostName to $TargetIpAddress : $TargetPort failed"
+    }
+    Set-Variable -Name NamedOutputs -Value $NamedOutputs -Scope Global
 }