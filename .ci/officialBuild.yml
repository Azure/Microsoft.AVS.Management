--- conflicted
+++ resolved
@@ -7,13 +7,9 @@
 variables:
   MAJOR: 1
   minor: 0
-<<<<<<< HEAD
-  moduleFolderName: 'Azure.AVSPowerCLI'
+  moduleFolderName: 'Microsoft.AVS.Management'
   outputFolderName: 'signed'
   GDN_CODESIGN_TARGETDIRECTORY: '$(Build.ArtifactStagingDirectory)/${{ variables.outputFolderName }}'
-=======
-  moduleFolderName: 'Microsoft.AVS.Management'
->>>>>>> 296fe88a
 
 #Versioning
 name: $(MAJOR).$(minor).$(Rev:r)
@@ -40,11 +36,7 @@
       displayName: Versioning Module
       inputs:
         filePath: '.build-tools/updateModuleVersion.ps1'
-<<<<<<< HEAD
-        arguments: 'powercli/${{ variables.moduleFolderName }}/${{ variables.moduleFolderName }}.psd1 -IsOfficial'
-=======
-        arguments: '${{ variables.moduleFolderName }}/${{ variables.moduleFolderName }}.psd1'
->>>>>>> 296fe88a
+        arguments: '${{ variables.moduleFolderName }}/${{ variables.moduleFolderName }}.psd1  -IsOfficial'
         pwsh: true
     - task: PowerShell@2
       displayName: Pre-Validate Module and Scripts #PSGallery publishing guidelines: https://docs.microsoft.com/en-us/powershell/scripting/gallery/how-to/publishing-packages/publishing-a-package?view=powershell-7.1#pre-validate-your-item
@@ -52,13 +44,13 @@
         filePath: 'tests/prevalidateModules.ps1'
         arguments: '${{ variables.moduleFolderName }}'
         pwsh: true
-    - task: PowerShell@2
-      displayName: Copy files to Staging Directory 
-      inputs:
-        filePath: '.build-tools/copyModuleItems.ps1'
-        arguments: '$(System.DefaultWorkingDirectory)/powercli $(Build.ArtifactStagingDirectory)/${{ variables.outputFolderName }}'
-        pwsh: true
-    - publish: $(System.DefaultWorkingDirectory)/powercli
+    # - task: PowerShell@2
+    #   displayName: Copy files to Staging Directory 
+    #   inputs:
+    #     filePath: '.build-tools/copyModuleItems.ps1'
+    #     arguments: '$(System.DefaultWorkingDirectory)/${{ variables.moduleFolderName }} $(Build.ArtifactStagingDirectory)/${{ variables.outputFolderName }}/${{ variables.moduleFolderName }}'
+    #     pwsh: true
+    - publish: $(System.DefaultWorkingDirectory)/${{ variables.moduleFolderName }}
       artifact: ${{ variables.moduleFolderName }}
       displayName: Stage Files for Signing
   ## Compliance
@@ -126,11 +118,7 @@
     - task: EsrpCodeSigning@1
       inputs:
         ConnectedServiceName: 'AVS-Automation-AdminTools-OfficialBuild'
-<<<<<<< HEAD
         FolderPath: '$(Build.ArtifactStagingDirectory)/${{ variables.outputFolderName }}/${{ variables.moduleFolderName }}'
-=======
-        FolderPath: '${{ variables.moduleFolderName }}'
->>>>>>> 296fe88a
         Pattern: '${{ variables.moduleFolderName }}.psd1,${{ variables.moduleFolderName }}.psm1'
         UseMinimatch: false
         signConfigType: 'inlineSignParams'
@@ -183,11 +171,7 @@
         AVS_PSGALLERY_APIKEY: $(avsPsgalleryApiKey)
       inputs:
         filePath: 'package/packageModule.ps1'
-<<<<<<< HEAD
         arguments: '$(Build.ArtifactStagingDirectory)/${{ variables.outputFolderName }}/${{ variables.moduleFolderName }} official'
-=======
-        arguments: '${{ variables.moduleFolderName }} ${{ variables.moduleFolderName }} official'
->>>>>>> 296fe88a
         pwsh: true
     - publish: $(Build.ArtifactStagingDirectory)/${{ variables.outputFolderName }}
       displayName: Publish Signed Files To Artifact Directory
